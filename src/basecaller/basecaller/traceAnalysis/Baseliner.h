--- conflicted
+++ resolved
@@ -37,14 +37,10 @@
     static std::unique_ptr<Data::CameraBatchFactory> batchFactory_;
 
 public:
-<<<<<<< HEAD
     Baseliner(uint32_t poolId, float scaler = 1.0f)
         : poolId_(poolId)
         , scaler_(scaler)
     { }
-=======
-    Baseliner(uint32_t poolId);
->>>>>>> 7d3108b0
     virtual ~Baseliner() = default;
 
 public:
@@ -56,7 +52,7 @@
         return Process(std::move(rawTrace));
     }
 
-    const float Scale() const { return scaler_; }
+    float Scale() const { return scaler_; }
 
 private:    // Customizable implementation
     virtual Data::CameraTraceBatch Process(Data::TraceBatch<ElementTypeIn> rawTrace) = 0;
