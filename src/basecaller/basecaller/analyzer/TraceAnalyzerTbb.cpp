--- conflicted
+++ resolved
@@ -52,10 +52,7 @@
     : algoFactory_ (bcConfig.algorithm)
     , init_(bcConfig.init.numWorkerThreads)
 {
-<<<<<<< HEAD
     // TODO: Check logic of worker threads
-=======
->>>>>>> 7d3108b0
     NumWorkerThreads(bcConfig.init.numWorkerThreads);
 
     algoFactory_.Configure(bcConfig.algorithm, movConfig);
