// Copyright (c) 2021, Pacific Biosciences of California, Inc.
//
// All rights reserved.
//
// THIS SOFTWARE CONSTITUTES AND EMBODIES PACIFIC BIOSCIENCES' CONFIDENTIAL
// AND PROPRIETARY INFORMATION.
//
// Disclosure, redistribution and use of this software is subject to the
// terms and conditions of the applicable written agreement(s) between you
// and Pacific Biosciences, where "you" refers to you or your company or
// organization, as applicable.  Any other disclosure, redistribution or
// use is prohibited.
//
// THIS SOFTWARE IS PROVIDED BY PACIFIC BIOSCIENCES AND ITS CONTRIBUTORS "AS
// IS" AND ANY EXPRESS OR IMPLIED WARRANTIES, INCLUDING, BUT NOT LIMITED TO,
// THE IMPLIED WARRANTIES OF MERCHANTABILITY AND FITNESS FOR A PARTICULAR
// PURPOSE ARE DISCLAIMED. IN NO EVENT SHALL PACIFIC BIOSCIENCES OR ITS
// CONTRIBUTORS BE LIABLE FOR ANY DIRECT, INDIRECT, INCIDENTAL, SPECIAL,
// EXEMPLARY, OR CONSEQUENTIAL DAMAGES (INCLUDING, BUT NOT LIMITED TO,
// PROCUREMENT OF SUBSTITUTE GOODS OR SERVICES; LOSS OF USE, DATA, OR PROFITS;
// OR BUSINESS INTERRUPTION) HOWEVER CAUSED AND ON ANY THEORY OF LIABILITY,
// WHETHER IN CONTRACT, STRICT LIABILITY, OR TORT (INCLUDING NEGLIGENCE OR
// OTHERWISE) ARISING IN ANY WAY OUT OF THE USE OF THIS SOFTWARE, EVEN IF
// ADVISED OF THE POSSIBILITY OF SUCH DAMAGE.
//
//  Description:
//  Defines members of class HostMultiScaleBaseliner.

#include "HostMultiScaleBaseliner.h"

#include <cmath>
#include <sstream>

#include <tbb/task_arena.h>
#include <tbb/parallel_for.h>

#include <dataTypes/BasicTypes.h>
#include <dataTypes/BaselinerStatAccumulator.h>
#include <dataTypes/configs/AnalysisConfig.h>


namespace PacBio {
namespace Mongo {
namespace Basecaller {

void HostMultiScaleBaseliner::Configure(const Data::BasecallerBaselinerConfig& bbc,
                                        const Data::AnalysisConfig& analysisConfig)
{
    const auto hostExecution = true;
    InitFactory(hostExecution, analysisConfig);

    MultiScaleBaseliner::Configure(bbc, analysisConfig);
}

void HostMultiScaleBaseliner::Finalize() {}

std::pair<Data::TraceBatch<HostMultiScaleBaseliner::ElementTypeOut>,
          Data::BaselinerMetrics>
HostMultiScaleBaseliner::FilterBaseline(const Data::TraceBatchVariant& batch)
{
    return std::visit([&](const auto& rawTrace)
    {
        assert(rawTrace.LanesPerBatch() <= baselinerByLane_.size());

        auto out = batchFactory_->NewBatch(rawTrace.GetMeta(), rawTrace.StorageDims());

        // TODO: We don't need to allocate these large buffers, we only need 2 BlockView<T> buffers which can be reused.
        Data::BatchData<ElementTypeOut> lowerBuffer(rawTrace.StorageDims(),
                                                   Cuda::Memory::SyncDirection::HostWriteDeviceRead, SOURCE_MARKER());
        Data::BatchData<ElementTypeOut> upperBuffer(rawTrace.StorageDims(),
                                                   Cuda::Memory::SyncDirection::HostWriteDeviceRead, SOURCE_MARKER());

        auto statsView = out.second.baselinerStats.GetHostView();
        tbb::task_arena().execute([&] {
            tbb::parallel_for(size_t{0}, rawTrace.LanesPerBatch(), [&](size_t laneIdx) {
                auto baselinerStats = baselinerByLane_[laneIdx].EstimateBaseline(
                        rawTrace.GetBlockView(laneIdx),
                        lowerBuffer.GetBlockView(laneIdx),
                        upperBuffer.GetBlockView(laneIdx),
                        out.first.GetBlockView(laneIdx));

                statsView[laneIdx] = baselinerStats.GetState();
            });
        });

        const auto& tracemd = out.first.Metadata();
        out.second.frameInterval = {tracemd.FirstFrame(), tracemd.LastFrame()};

        return out;
    }, batch.Data());
}

template <typename T>
Data::BaselinerStatAccumulator<HostMultiScaleBaseliner::ElementTypeOut>
HostMultiScaleBaseliner::LaneBaseliner::EstimateBaseline(const Data::BlockView<const T>& traceData,
                                                               Data::BlockView<ElementTypeOut> lowerBuffer,
                                                               Data::BlockView<ElementTypeOut> upperBuffer,
                                                               Data::BlockView<ElementTypeOut> baselineSubtractedData)
{
    assert(traceData.NumFrames() == lowerBuffer.NumFrames());
    assert(traceData.NumFrames() == upperBuffer.NumFrames());
    auto inItr = traceData.CBegin();
    auto lowItr = lowerBuffer.Begin();
    auto upItr = upperBuffer.Begin();
    for ( ; inItr != traceData.CEnd(); ++inItr, ++lowItr, ++upItr)
    {
        auto dat = inItr.Extract();
        lowItr.Store(dat);
        upItr.Store(dat);
    }

    // Run lower and upper filters, results are strided out.
    const auto& lower = msLowerOpen_(&lowerBuffer);
    const auto& upper = msUpperOpen_(&upperBuffer);

    // Compute and subtract baseline while tabulating the stats.
    auto trIt = traceData.CBegin();
    auto blsIt = baselineSubtractedData.Begin();
    auto loIt = lower->CBegin(), upIt = upper->CBegin();
    const size_t fdSize = traceData.NumFrames() / Stride();
    auto baselinerStats = Data::BaselinerStatAccumulator<ElementTypeOut>{};
    for (size_t i = 0; i < fdSize; i++, upIt++, loIt++)
    {
        auto lowerVal = loIt.Extract() - pedestal_;
        auto upperVal = upIt.Extract() - pedestal_;
        FloatArray blEst = GetSmoothedBlEstimate(lowerVal, upperVal);

        // Estimates are scattered on stride intervals.
        for (size_t j = 0; j < Stride(); j++, trIt++, blsIt++)
        {
            // Data shifted and scaled
            auto rawSignalScaled = (trIt.Extract() - pedestal_) * scaler_;
            auto subtractedBaseline = blEst * scaler_;
            LaneArray blSubtractedFrame(rawSignalScaled - subtractedBaseline);
            // ... stored as output traces
            blsIt.Store(blSubtractedFrame);
            // ... and added to statistics
            AddToBaselineStats(subtractedBaseline, rawSignalScaled, blSubtractedFrame, baselinerStats);
        }
    }

    return baselinerStats;
}

<<<<<<< HEAD
void HostMultiScaleBaseliner::MultiScaleBaseliner::AddToBaselineStats(const LaneArray& subtractedBaseline,
                                                                      const LaneArray& traceData,
=======
void HostMultiScaleBaseliner::LaneBaseliner::AddToBaselineStats(const LaneArray& traceData,
>>>>>>> 13b3b97d
                                                                      const LaneArray& baselineSubtractedFrame,
                                                                      Data::BaselinerStatAccumulator<ElementTypeOut>& baselinerStats)
{
    // Thresholds below are specified as floats whereas incoming frame data are shorts.
    constexpr float sigmaThrL = 4.5f;
    FloatArray thrLow = FloatArray(sigmaThrL) * blSigmaEma_;

    constexpr float sigmaThrH = 4.5f;
    FloatArray thrHigh = FloatArray(sigmaThrH) * blSigmaEma_;

    // Compute the high mask at the plus-1 position (this) for variance
    const auto& maskHp1 = baselineSubtractedFrame < thrHigh * scaler_;

    // Compute the full mask to use for the single-frame latent variance
    // Minus-1[High] & Pos-0[Low] & Plus-1[High]
    const auto& mask = latHMask1_ & latLMask_ & maskHp1;

    // Push the plus-1 frame masks
    latLMask_ = baselineSubtractedFrame < thrLow * scaler_;
    latHMask2_ = latHMask1_;
    latHMask1_ = maskHp1;

    baselinerStats.AddSample(subtractedBaseline, latRawData_, latData_, mask);

    // Set latent data.
    latRawData_ = traceData;
    latData_ = baselineSubtractedFrame;
}

HostMultiScaleBaseliner::FloatArray
HostMultiScaleBaseliner::LaneBaseliner::GetSmoothedBlEstimate(const LaneArray& lower, const LaneArray& upper)
{
    static constexpr float minSigma = .288675135f; // sqrt(1.0f/12.0f);
    const float sigmaEmaAlpha = SigmaEmaAlpha();

    auto sigma = max((upper - lower) / cSigmaBias_, minSigma);
    auto newSigmaEma = sigmaEmaAlpha * blSigmaEma_ + (1.0f - sigmaEmaAlpha) * sigma;

    // Calculate the new single-stride estimate of baseline mean.
    const FloatArray blEst = 0.5f * (upper + lower) + cMeanBias_ * newSigmaEma;

    // We presume that large jumps represent pathological enzyme-analog
    // binding events.
    // After the first estimate, don't update exponential moving
    // averages if blEst exceeds previous baseline EMA by more than
    // jump tolerance.
    // Notice the asymmetry--only positive jumps are suppressed.
    
    // TODO: Enable masking for jumpTolCoeff_
    // const auto mask = ((blMeanUemaWeight_ == 0.0f)
    //     | (blEst - blMeanUemaSum_ / blMeanUemaWeight_ < jumpTolCoeff_* blSigmaEma_));
    const BoolArray mask = true;

    // Conditionally update EMAs of baseline mean and sigma.
    const FloatArray newWeight = MeanEmaAlpha() * blMeanUemaWeight_ + (1.0f - MeanEmaAlpha());
    const FloatArray newSum    = MeanEmaAlpha() * blMeanUemaSum_    + (1.0f - MeanEmaAlpha()) * blEst;
    blMeanUemaWeight_ = Blend(mask, newWeight, blMeanUemaWeight_);
    blMeanUemaSum_    = Blend(mask, newSum, blMeanUemaSum_);
    blSigmaEma_       = Blend(mask, newSigmaEma, blSigmaEma_);

    assert(all(blMeanUemaWeight_ > 0.0f));

    return blMeanUemaSum_ / blMeanUemaWeight_;
}

}}}      // namespace PacBio::Mongo::Basecaller<|MERGE_RESOLUTION|>--- conflicted
+++ resolved
@@ -142,14 +142,10 @@
     return baselinerStats;
 }
 
-<<<<<<< HEAD
-void HostMultiScaleBaseliner::MultiScaleBaseliner::AddToBaselineStats(const LaneArray& subtractedBaseline,
-                                                                      const LaneArray& traceData,
-=======
-void HostMultiScaleBaseliner::LaneBaseliner::AddToBaselineStats(const LaneArray& traceData,
->>>>>>> 13b3b97d
-                                                                      const LaneArray& baselineSubtractedFrame,
-                                                                      Data::BaselinerStatAccumulator<ElementTypeOut>& baselinerStats)
+void HostMultiScaleBaseliner::LaneBaseliner::AddToBaselineStats(const LaneArray& subtractedBaseline,
+                                                                const LaneArray& traceData,
+                                                                const LaneArray& baselineSubtractedFrame,
+                                                                Data::BaselinerStatAccumulator<ElementTypeOut>& baselinerStats)
 {
     // Thresholds below are specified as floats whereas incoming frame data are shorts.
     constexpr float sigmaThrL = 4.5f;
