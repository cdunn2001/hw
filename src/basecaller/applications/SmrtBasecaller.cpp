--- conflicted
+++ resolved
@@ -228,18 +228,7 @@
                 {
                     throw PBException("config.simConfig needs to be set, not implemented yet.");
                 }
-<<<<<<< HEAD
-                wxconfig.sleepDebug = wx2SourceConfig.sleepDebug;
-                wxconfig.simulatedFrameRate = wx2SourceConfig.simulatedFrameRate;
-                wxconfig.simulatedInputFile = wx2SourceConfig.simulatedInputFile;
-                wxconfig.maxPopLoops = wx2SourceConfig.maxPopLoops;
-                wxconfig.tilePoolFactor = wx2SourceConfig.tilePoolFactor;
-                wxconfig.chipLayoutName = "Spider_1p0_NTO"; // FIXME this needs to be a command line parameter supplied by ICS.
-                wxconfig.verbosity = 100;
-                return std::make_unique<WXIPCDataSource>(std::move(datasourceConfig), wxconfig);
-=======
                 return std::make_unique<WXIPCDataSource>(std::move(datasourceConfig), config);
->>>>>>> d3ca8bc1
             }
         );
         return std::make_unique<DataSourceRunner>(std::move(dataSource));
