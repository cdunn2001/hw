--- conflicted
+++ resolved
@@ -351,16 +351,6 @@
     auto pulses = std::move(pulsesAndMetrics.first);
     auto pulseDetectorMetrics = std::move(pulsesAndMetrics.second);
 
-<<<<<<< HEAD
-    auto metricsProfile = profiler.CreateScopedProfiler(AnalysisStages::Metrics);
-    (void)metricsProfile;
-    auto basecallingMetrics = (*hfMetrics_)(pulses, baselinerMetrics,
-                                            models_.data,
-                                            frameLabelerMetrics,
-                                            pulseDetectorMetrics);
-
-=======
->>>>>>> e1293ae1
     // TODO: What is the "schedule" pattern of producing metrics.
     // Do not need to be aligned over pools (or lanes).
 
@@ -375,7 +365,7 @@
     {
         auto metricsProfile = profiler.CreateScopedProfiler(AnalysisStages::Metrics);
         (void)metricsProfile;
-        auto basecallingMetrics = (*hfMetrics_)(pulses, baselinerMetrics, models_,
+        auto basecallingMetrics = (*hfMetrics_)(pulses, baselinerMetrics, models_.data,
                                                 frameLabelerMetrics, pulseDetectorMetrics);
 
         return BatchResult(std::move(pulses), std::move(basecallingMetrics));
