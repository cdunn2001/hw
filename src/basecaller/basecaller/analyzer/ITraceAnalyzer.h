#ifndef Mongo_Basecaller_Analyzer_ITraceAnalyzer_H_
#define Mongo_Basecaller_Analyzer_ITraceAnalyzer_H_

#include <vector>

<<<<<<< HEAD
#include <dataTypes/PulseBatch.h>
=======
#include "BatchAnalyzer.h"
>>>>>>> 9b5cd8be
#include <dataTypes/TraceBatch.h>
#include <dataTypes/ConfigForward.h>

namespace PacBio {
namespace Mongo {
namespace Basecaller {

/// The interface for a chip-chunk trace analyzer that calls bases.
/// Client should create a new analyzer for each sequencing acquisition.
/// Data are processed in _chip chunks_, which is one _chunk_ of frames
/// (i.e., sensor readouts) for the entire sensor.
/// Each chip chunk is spatially segmented into a number of _batches_, which
/// the analyzer processes concurrently.
/// For a description of the memory layout of trace data, see
/// https://confluence.pacificbiosciences.com/display/PA/Memory+Layout+of+Trace+Data+in+Mongo+Basecaller.
class ITraceAnalyzer
{
public:     // Static functions
    // TODO: Do we really need this static function?
    /// Prepares any static objects used by all instances.
    /// \returns \c true on success.
    static bool Initialize(const Data::BasecallerInitConfig& startupConfig);

    // TODO: Maybe relocate this functionality to a "factory" class?
    /// Creates a new analyzer.
    /// The implementation is specified by the config.
    /// See each implementation for details on implementation specific
    /// configuration parameters.
    /// \param numPools
    /// The total number of pools of ZMW lanes that the constructed analyzer
    /// will be asked to process.
    /// \param bcConfig
    /// Configuration object.
    /// \param movConfig
    /// Describes the configuration of the instrument and chemistry for the
    /// movie to be analyzed.
    static std::unique_ptr<ITraceAnalyzer>
    Create(unsigned int numPools,
           const Data::BasecallerConfig& bcConfig,
           const Data::MovieConfig& movConfig);

public:
    virtual ~ITraceAnalyzer() noexcept = default;

public:
    /// The number of worker threads used by this analyzer.
    virtual unsigned int NumWorkerThreads() const = 0;

    /// The number of ZMW pools supported by this analyzer.
    virtual unsigned int NumZmwPools() const = 0;

    /// The workhorse function. Not const because ZMW-specific state is updated.
    /// GetMeta().PoolId() must be in [0, NumZmwPools) and unique for all
    /// elements of input.
    /// GetMeta().FirstFrame() must be the same for all elements of input.
    /// GetMeta().LastFrame() must be the same for all elements of input.
<<<<<<< HEAD
    std::vector<std::unique_ptr<Data::PulseBatch>>
    operator()(std::vector<Data::TraceBatch<int16_t>> input)
    {
        if (input.empty()) return std::vector<std::unique_ptr<Data::PulseBatch>>();
=======
    std::vector<std::unique_ptr<Data::BatchResult>>
    operator()(std::vector<Data::TraceBatch<int16_t>> input)
    {
        if (input.empty()) return std::vector<std::unique_ptr<Data::BatchResult>>();
>>>>>>> 9b5cd8be
        assert(IsValid(input));
        return Analyze(std::move(input));
    }

private:    // Functions
    /// Sets the number of worker threads requested.
    /// To choose the default value for the platform, specify 0.
    virtual void NumWorkerThreads(unsigned int) = 0;

    /// The polymorphic implementation point.
<<<<<<< HEAD
    virtual std::vector<std::unique_ptr<Data::PulseBatch>>
=======
    virtual std::vector<std::unique_ptr<Data::BatchResult>>
>>>>>>> 9b5cd8be
    Analyze(std::vector<Data::TraceBatch<int16_t>> input) = 0;

    // Returns true if the input meets basic contracts.
    bool IsValid(const std::vector<Data::TraceBatch<int16_t>>& input);
};


}}} // PacBio::Mongo::Basecaller

#endif  // Mongo_Basecaller_Analyzer_ITraceAnalyzer_H_<|MERGE_RESOLUTION|>--- conflicted
+++ resolved
@@ -3,11 +3,7 @@
 
 #include <vector>
 
-<<<<<<< HEAD
-#include <dataTypes/PulseBatch.h>
-=======
 #include "BatchAnalyzer.h"
->>>>>>> 9b5cd8be
 #include <dataTypes/TraceBatch.h>
 #include <dataTypes/ConfigForward.h>
 
@@ -64,17 +60,10 @@
     /// elements of input.
     /// GetMeta().FirstFrame() must be the same for all elements of input.
     /// GetMeta().LastFrame() must be the same for all elements of input.
-<<<<<<< HEAD
-    std::vector<std::unique_ptr<Data::PulseBatch>>
-    operator()(std::vector<Data::TraceBatch<int16_t>> input)
-    {
-        if (input.empty()) return std::vector<std::unique_ptr<Data::PulseBatch>>();
-=======
     std::vector<std::unique_ptr<Data::BatchResult>>
     operator()(std::vector<Data::TraceBatch<int16_t>> input)
     {
         if (input.empty()) return std::vector<std::unique_ptr<Data::BatchResult>>();
->>>>>>> 9b5cd8be
         assert(IsValid(input));
         return Analyze(std::move(input));
     }
@@ -85,11 +74,7 @@
     virtual void NumWorkerThreads(unsigned int) = 0;
 
     /// The polymorphic implementation point.
-<<<<<<< HEAD
-    virtual std::vector<std::unique_ptr<Data::PulseBatch>>
-=======
     virtual std::vector<std::unique_ptr<Data::BatchResult>>
->>>>>>> 9b5cd8be
     Analyze(std::vector<Data::TraceBatch<int16_t>> input) = 0;
 
     // Returns true if the input meets basic contracts.
