// Copyright (c) 2020, Pacific Biosciences of California, Inc.
//
// All rights reserved.
//
// THIS SOFTWARE CONSTITUTES AND EMBODIES PACIFIC BIOSCIENCES' CONFIDENTIAL
// AND PROPRIETARY INFORMATION.
//
// Disclosure, redistribution and use of this software is subject to the
// terms and conditions of the applicable written agreement(s) between you
// and Pacific Biosciences, where "you" refers to you or your company or
// organization, as applicable.  Any other disclosure, redistribution or
// use is prohibited.
//
// THIS SOFTWARE IS PROVIDED BY PACIFIC BIOSCIENCES AND ITS CONTRIBUTORS "AS
// IS" AND ANY EXPRESS OR IMPLIED WARRANTIES, INCLUDING, BUT NOT LIMITED TO,
// THE IMPLIED WARRANTIES OF MERCHANTABILITY AND FITNESS FOR A PARTICULAR
// PURPOSE ARE DISCLAIMED. IN NO EVENT SHALL PACIFIC BIOSCIENCES OR ITS
// CONTRIBUTORS BE LIABLE FOR ANY DIRECT, INDIRECT, INCIDENTAL, SPECIAL,
// EXEMPLARY, OR CONSEQUENTIAL DAMAGES (INCLUDING, BUT NOT LIMITED TO,
// PROCUREMENT OF SUBSTITUTE GOODS OR SERVICES; LOSS OF USE, DATA, OR PROFITS;
// OR BUSINESS INTERRUPTION) HOWEVER CAUSED AND ON ANY THEORY OF LIABILITY,
// WHETHER IN CONTRACT, STRICT LIABILITY, OR TORT (INCLUDING NEGLIGENCE OR
// OTHERWISE) ARISING IN ANY WAY OUT OF THE USE OF THIS SOFTWARE, EVEN IF
// ADVISED OF THE POSSIBILITY OF SUCH DAMAGE.

#include <appModules/TraceFileDataSource.h>

#include <numeric>

#include <pacbio/logging/Logger.h>

#include <common/MongoConstants.h>

using namespace PacBio::DataSource;
using namespace PacBio::Mongo;

namespace PacBio {
namespace Application {

TraceFileDataSource::TraceFileDataSource(
        DataSourceBase::Configuration cfg,
        std::string file,
        uint32_t frames,
        uint32_t numZmw,
        bool cache,
        size_t preloadChunks,
        size_t maxQueueSize)
    : BatchDataSource(std::move(cfg))
    , chunkIndex_{0}
    , batchIndex_{0}
    , currZmw_{0}
    , maxQueueSize_(maxQueueSize)
    , filename_(file)
    , traceFile_(filename_)
    , cache_(cache)
    , currChunk_(0, GetConfig().requestedLayout.NumFrames())
{
    const auto& config = GetConfig();
    if (config.darkFrame != nullptr)
        throw PBException("Dark frame subtraction not currently supported for trace files");
    if (config.crosstalkFilter != nullptr)
        throw PBException("Cross talk correction not currently supported for trace files");
    if (config.decimationMask != nullptr)
        throw PBException("Decimation mask not currently supported for trace files");

    // SPARSE will be appropriate to allow once we fully support TraceFile Re-Analysis
    if (config.requestedLayout.Type() != PacketLayout::BLOCK_LAYOUT_DENSE)
        throw PBException("Trace file source currently only supports dense block layout");

    auto storageType = traceFile_.Traces().StorageType();
    if (storageType == TraceFile::TraceDataType::INT16
        && config.requestedLayout.Encoding() == PacketLayout::UINT8)
    {
        PBLOG_WARN << "Trace data is 16 bit but we are configured to produce 8 bit data.  Values may potentially be truncated/saturated";
    }

    bytesPerValue_ = [&]()
    {
        switch(config.requestedLayout.Encoding())
        {
        case PacBio::DataSource::PacketLayout::INT16:
            return 2;
        case PacBio::DataSource::PacketLayout::UINT8:
            return 1;
        default:
            throw PBException("Unsupported encoding");
        }
    }();

    if (config.requestedLayout.BlockWidth() != laneSize)
        throw PBException("Unexpected lane width requested");

    if (maxQueueSize_ == 0) maxQueueSize_ = preloadChunks + 1;

    // TODO should be able to handle all types eventually
    assert(config.requestedLayout.Type() == PacketLayout::BLOCK_LAYOUT_DENSE);
    assert(config.requestedLayout.Encoding() == PacketLayout::INT16);
    assert(config.requestedLayout.BlockWidth() == laneSize);

    // Could potentially round up to the nearest lane size, but no matter
    // what we require 64 zmw lanes, both in the trace file and in our
    // analysis pipeline
    if (numZmw % config.requestedLayout.BlockWidth() != 0)
    {
        throw PBException("Requested numZmw must be an even multiple of laneSize (64)");
    }

    numZmwLanes_ = numZmw / (config.requestedLayout.BlockWidth());
    numChunks_ = (frames + BlockLen() - 1) / BlockLen();

    const auto numFullPools = numZmwLanes_ / config.requestedLayout.NumBlocks();
    for (size_t i = 0; i < numFullPools; ++i)
    {
        layouts_[i] = config.requestedLayout;
    }
    size_t stubBlocks = numZmwLanes_ % config.requestedLayout.NumBlocks();
    if (stubBlocks != 0)
    {
        PacketLayout stub(config.requestedLayout.Type(),
                          config.requestedLayout.Encoding(),
                          {stubBlocks,
                           config.requestedLayout.NumFrames(),
                           config.requestedLayout.BlockWidth()});
        layouts_[numFullPools] = stub;
    }

    frameRate_ = traceFile_.Scan().AcqParams().frameRate;
    numTraceZmws_ = traceFile_.Traces().NumZmws();
    numTraceFrames_ = traceFile_.Traces().NumFrames();
    numTraceLanes_ = (numTraceZmws_ + BlockWidth() - 1) / BlockWidth();
    numTraceChunks_ = (numTraceFrames_ + BlockLen() - 1) / BlockLen();

    if (numZmwLanes_ == 0) numZmwLanes_ = numTraceLanes_;
    if (numChunks_ == 0) numChunks_ = numTraceChunks_;

    // Adjust number of lanes and chunks we read from the trace file
    // if requested lanes and chunks is less to only cache what we need.
    numTraceLanes_ = std::min(numZmwLanes_, numTraceLanes_);
    numTraceChunks_ = std::min(numChunks_, numTraceChunks_);

    if (cache_)
    {
        // Cache requested portion of trace file into memory.
        traceDataCache_.resize(NumTraceLanes()*BlockWidth()*NumTraceChunks()*BlockLen()*bytesPerValue_);
        for (size_t traceLane = 0; traceLane < NumTraceLanes(); traceLane++)
        {
            auto* lanePtr = traceDataCache_.data() +
                traceLane * BlockWidth() * BlockLen() * NumTraceChunks() * bytesPerValue_;
            for (size_t traceChunk = 0; traceChunk < NumTraceChunks(); traceChunk++)
            {
                auto* ptr = lanePtr +
                            traceChunk * BlockWidth() * BlockLen() * bytesPerValue_;
                switch(GetConfig().requestedLayout.Encoding())
                {
                case PacBio::DataSource::PacketLayout::INT16:
                    ReadBlockFromTraceFile(traceLane, traceChunk, reinterpret_cast<int16_t*>(ptr));
                    break;
                case PacBio::DataSource::PacketLayout::UINT8:
                    ReadBlockFromTraceFile(traceLane, traceChunk, ptr);
                    break;
                default:
                    throw PBException("Unsupported Encoding");
                }
            }
        }
    }
    else
    {
        // Maintain cache of blocks for current active chunk to support replicating in ZMW space.
        traceDataCache_.resize(NumTraceLanes()*BlockWidth()*BlockLen()*bytesPerValue_);
        laneCurrentChunk_.resize(NumTraceLanes(), std::numeric_limits<size_t>::max());
    }

    if (preloadChunks != 0) PreloadInputQueue(preloadChunks);
}

void TraceFileDataSource::ContinueProcessing()
{
    if (ChunksReady() >= maxQueueSize_) return;

    uint32_t traceStartZmwLane = currZmw_ / BlockWidth();
    uint32_t wrappedChunkIndex = chunkIndex_ % NumTraceChunks();

    const auto& currLayout = layouts_[batchIndex_];
    const auto startFrame = chunkIndex_ * BlockLen();
    SensorPacket batchData(currLayout, batchIndex_, currZmw_, startFrame, *GetConfig().allocator);

    for (size_t lane = 0; lane < currLayout.NumBlocks(); lane++)
    {
        auto block = batchData.BlockData(lane);
<<<<<<< HEAD
        assert((block.Count() * BlockWidth()*BlockLen()*sizeof(int16_t)) != 0);
=======
        assert(block.Count() == BlockWidth()*BlockLen()*bytesPerValue_);
>>>>>>> f8c5084a

        uint32_t wrappedLane = (traceStartZmwLane + lane) % NumTraceLanes();
        PopulateBlock(wrappedLane, wrappedChunkIndex, block.Data());
    }

    currChunk_.AddPacket(std::move(batchData));

    batchIndex_++;
    currZmw_ += currLayout.NumZmw();
    if (currZmw_ == NumZmw())
    {
        auto chunk = SensorPacketsChunk(currChunk_.StopFrame(), currChunk_.StopFrame() + BlockLen(), layouts_.size());
        std::swap(chunk, currChunk_);
        this->PushChunk(std::move(chunk));
        batchIndex_ = 0;
        currZmw_ = 0;
        chunkIndex_++;
    }

    if (chunkIndex_ == NumChunks())
        this->SetDone();
}

std::vector<uint32_t> TraceFileDataSource::UnitCellIds() const
{
    std::vector<uint32_t> unitCellNumbers(numZmwLanes_ * BlockWidth());
    std::iota(unitCellNumbers.begin(), unitCellNumbers.end(), 0);
    return unitCellNumbers;
}

std::vector<DataSourceBase::UnitCellProperties> TraceFileDataSource::GetUnitCellProperties() const
{
    std::vector<DataSourceBase::UnitCellProperties> features(numZmwLanes_ * BlockWidth());
    boost::multi_array<int16_t,2> holexy = traceFile_.Traces().HoleXY(); 
    for(uint32_t i=0; i < features.size(); i++)
    {
        // i is ZMW position in chunk.
        // The chunk is filled with lanes from the tracefile, modulo the size of the trace file. It is 
        // possible that the trace file ZMW count is not modulo the BlockWidth. In other words, the final
        // ZMWs could be ragged in the last trace file lane. So to calculate the ZMW position in the trace file,
        // we have to down convert to chunk lanes, then modulo that with the number of tracelanes, then scale back up.
        // Thankfully the blocks are the same size in the chunk as in the trace file.
        const auto chunkLane = i / BlockWidth();
        const auto offset = i % BlockWidth();
        const auto traceLane = chunkLane % NumTraceLanes();
        const auto traceZmw = traceLane * BlockWidth() + offset; // position in trace file

        if (traceZmw >= holexy.shape()[0])
        {
            throw PBException("internally calculated traceZmw position is larger than trace file dimension");
        }
        features[i].flags = 0; // fixme
        features[i].x = holexy[traceZmw][0];
        features[i].y = holexy[traceZmw][1];
        // features[i].holeNumber = holeNumber[traceZmw]; TODO
    }
    return features;
}

void TraceFileDataSource::PreloadInputQueue(size_t chunks)
{
    size_t numPreload = std::min(chunks, NumChunks());

    if (numPreload > 0)
    {
        PBLOG_INFO << "Preloading input data queue with " + std::to_string(numPreload) + " chunks";
        while (chunkIndex_ < numPreload)
        {
            if (batchIndex_ == 0)
                PBLOG_INFO << "Preloading chunk " << chunkIndex_;
            ContinueProcessing();
        }
        PBLOG_INFO << "Done preloading input queue.";
    }
}

void TraceFileDataSource::PopulateBlock(size_t traceLane, size_t traceChunk, uint8_t* data)
{
    if (cache_)
    {
        std::memcpy(data,
                    traceDataCache_.data() +
                    (traceLane*BlockWidth()*BlockLen()*NumTraceChunks())*bytesPerValue_ +
                    (traceChunk*BlockWidth()*BlockLen())*bytesPerValue_,
                    BlockLen()*BlockWidth()*bytesPerValue_);
    }
    else
    {
        if (laneCurrentChunk_[traceLane] != traceChunk)
        {
            auto* ptr = traceDataCache_.data()
                      + traceLane * BlockWidth() * BlockLen() * bytesPerValue_;
            switch(GetConfig().requestedLayout.Encoding())
            {
            case PacBio::DataSource::PacketLayout::INT16:
                ReadBlockFromTraceFile(traceLane, traceChunk, reinterpret_cast<int16_t*>(ptr));
                break;
            case PacBio::DataSource::PacketLayout::UINT8:
                ReadBlockFromTraceFile(traceLane, traceChunk, ptr);
                break;
            default:
                throw PBException("Unsupported Encoding");
            }
            laneCurrentChunk_[traceLane] = traceChunk;
        }
        std::memcpy(data, traceDataCache_.data()+(traceLane*BlockWidth()*BlockLen())*bytesPerValue_,
                    BlockWidth()*BlockLen()*bytesPerValue_);
    }
}

template <typename T>
void TraceFileDataSource::ReadBlockFromTraceFile(size_t traceLane, size_t traceChunk, T* data)
{
    size_t nZmwsToRead = std::min(BlockWidth(), NumTraceZmws() - (traceLane*BlockWidth()));
    size_t nFramesToRead = std::min(BlockLen(), NumTraceFrames() - (traceChunk*BlockLen()));
    using range = boost::multi_array_types::extent_range;
    const range zmwRange(traceLane*BlockWidth(), (traceLane*BlockWidth()) + nZmwsToRead);
    const range frameRange(traceChunk*BlockLen(), (traceChunk*BlockLen()) + nFramesToRead);
    boost::multi_array<T,2> d{boost::extents[zmwRange][frameRange]};
    boost::multi_array_ref<T,2> out{data, boost::extents[nFramesToRead][nZmwsToRead]};
    traceFile_.Traces().ReadTraceBlock(d);
    d.reindex(0);
    for (size_t zmw = 0; zmw < nZmwsToRead; zmw++)
    {
        for (size_t frame = 0; frame < nFramesToRead; frame++)
        {
            out[frame][zmw] = d[zmw][frame];
        }
    }
    if (nZmwsToRead*nFramesToRead < BlockWidth()*BlockLen())
    {
        for (size_t frame = nFramesToRead; frame < BlockLen(); frame++)
        {
            for (size_t zmw = nZmwsToRead; zmw < BlockWidth(); zmw++)
            {
                out[frame][zmw] = 0;
            }
        }
    }
}

}}<|MERGE_RESOLUTION|>--- conflicted
+++ resolved
@@ -188,11 +188,7 @@
     for (size_t lane = 0; lane < currLayout.NumBlocks(); lane++)
     {
         auto block = batchData.BlockData(lane);
-<<<<<<< HEAD
-        assert((block.Count() * BlockWidth()*BlockLen()*sizeof(int16_t)) != 0);
-=======
         assert(block.Count() == BlockWidth()*BlockLen()*bytesPerValue_);
->>>>>>> f8c5084a
 
         uint32_t wrappedLane = (traceStartZmwLane + lane) % NumTraceLanes();
         PopulateBlock(wrappedLane, wrappedChunkIndex, block.Data());
