--- conflicted
+++ resolved
@@ -15,11 +15,9 @@
 pa-third-party
 pa-common
 hw-mongo
-<<<<<<< HEAD
 
 # Logs
 *.log
-=======
-.vscode/
-__pycache__/
->>>>>>> 794fd48c
+
+# Python
+__pycache__