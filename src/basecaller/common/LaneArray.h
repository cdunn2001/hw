#ifndef mongo_common_LaneArray_H_
#define mongo_common_LaneArray_H_

#include <algorithm>
#include <type_traits>
#include <boost/operators.hpp>

#include <common/MongoConstants.h>
#include <common/simd/SimdConvTraits.h>
#include <common/simd/SimdTypeTraits.h>

namespace PacBio {
namespace Mongo {

/// A fixed-size array of boolean values.
template <unsigned int N>
class LaneMask : public boost::bitwise<LaneMask<N>>
{
    // Static assertions that enable efficient SIMD and CUDA implementations.
    static constexpr auto laneUnit = std::max<unsigned int>(cudaThreadsPerWarp,
                                                            Simd::SimdTypeTraits<Simd::m512b>::width);
    static_assert(N != 0, "Template argument cannot be 0.");
    static_assert(N % laneUnit == 0u, "Bad LaneArray size.");

public:     // Structors and assignment
    LaneMask() = default;
    
    LaneMask(const LaneMask& tf) = default;
    
    LaneMask& operator=(const LaneMask& tf) = default;

    /// Broadcasting constructor supports implicit conversion of scalar value
    /// to uniform vector.
    LaneMask(bool tf)
    {
        std::fill(data_, data_+N, tf);
    }

public:     // Scalar access
    bool operator[](unsigned int i) const
    {
<<<<<<< HEAD
        assert(static_cast<size_t>(i) < N);
=======
        assert(i < N);
>>>>>>> 8cb22dfa
        return data_[i];
    }
    
    bool& operator[](unsigned int i)
    {
<<<<<<< HEAD
        assert(static_cast<size_t>(i) < N);
=======
        assert(i < N);
>>>>>>> 8cb22dfa
        return data_[i];
    }

public:     // Compound assignment
    // Boost provides the associated binary operators.
    LaneMask& operator|=(const LaneMask& a)
    {
        for (unsigned int i = 0; i < N; ++i)
        {
            this->data_[i] |= a[i];
        }
        return *this;
    }

    LaneMask& operator&=(const LaneMask& a)
    {
        for (unsigned int i = 0; i < N; ++i)
        {
            this->data_[i] &= a[i];
        }
        return *this;
    }

    LaneMask& operator^=(const LaneMask& a)
    {
        for (unsigned int i = 0; i < N; ++i)
        {
            this->data_[i] ^= a[i];
        }
        return *this;
    }

public:
    /// Returns a copy with each element negated.
    LaneMask operator!() const
    {
        LaneMask ret;
        for (unsigned int i = 0; i < N; ++i)
        {
            ret[i] = !data_[i];
        }
<<<<<<< HEAD
        return *this;
=======
        return ret;
>>>>>>> 8cb22dfa
    }

public:     // Reductions
    friend bool all(const LaneMask& tf)
    {
        bool ret = true;
        for (unsigned int i = 0; i < N; ++i)
        {
<<<<<<< HEAD
            ret &= tf[i];
=======
            ret = ret && tf[i];
>>>>>>> 8cb22dfa
        }
        return ret;
    }

    friend bool any(const LaneMask& tf)
    {
        bool ret = false;
        for (unsigned int i = 0; i < N; ++i)
        {
<<<<<<< HEAD
            ret |= tf[i];
=======
            ret = ret || tf[i];
>>>>>>> 8cb22dfa
        }
        return ret;
    }

    friend bool none(const LaneMask& tf)
    {
        bool ret = true;
        for (unsigned int i = 0; i < N; ++i)
        {
<<<<<<< HEAD
            ret &= !tf[i];
=======
            ret = ret && !tf[i];
>>>>>>> 8cb22dfa
        }
        return ret;
    }

private:
    bool data_[N];
};


/// A fixed-size array type that supports elementwise arithmetic operations.
template <typename T, unsigned int N>
class LaneArray : public boost::arithmetic<LaneArray<T,N>>
{
    // Static assertions that enable efficient SIMD and CUDA implementations.
    static_assert(std::is_same<T, short>::value
                  || std::is_same<T, int>::value
                  || std::is_same<T, float>::value,
                  "First template argument must be short, int, or float.");
    static constexpr auto laneUnit = std::max<unsigned int>(cudaThreadsPerWarp,
                                                            Simd::SimdTypeTraits<Simd::m512i>::width) * 4u / sizeof(T);
    static_assert(N != 0, "Second template argument cannot be 0.");
    static_assert(N % laneUnit == 0u, "Bad LaneArray size.");

public:     // Structors and assignment
    LaneArray() = default;

    /// Broadcasting constructor supports implicit conversion of scalar value
    /// to uniform vector.
    LaneArray(const T& val)
    {
        std::fill(data_, data_+N, val);
    }

public:     // Scalar access
    T operator[](unsigned int i) const
    {
<<<<<<< HEAD
        assert(static_cast<size_t>(i) < N);
=======
        assert(i < N);
>>>>>>> 8cb22dfa
        return data_[i];
    }

    T& operator[](unsigned int i)
    {
<<<<<<< HEAD
        assert(static_cast<size_t>(i) < N);
=======
        assert(i < N);
>>>>>>> 8cb22dfa
        return data_[i];
    }

public:
    T* Data()
    { return data_; }

    const T* Data() const
    { return data_; }

public:     // Comparison operators
    friend LaneMask<N> operator==(const LaneArray& lhs, const LaneArray& rhs)
    {
        LaneMask<N> ret;
        for (unsigned int i = 0; i < N; ++i)
        {
            ret[i] = lhs[i] == rhs[i];
        }
        return ret;
    }

    friend LaneMask<N> operator<(const LaneArray& lhs, const LaneArray& rhs)
    {
        LaneMask<N> ret;
        for (unsigned int i = 0; i < N; ++i)
        {
            ret[i] = lhs[i] < rhs[i];
        }
        return ret;
    }

    friend LaneMask<N> operator<=(const LaneArray& lhs, const LaneArray& rhs)
    {
        return !(lhs > rhs);
    }

    friend LaneMask<N> operator>(const LaneArray& lhs, const LaneArray& rhs)
    {
        LaneMask<N> ret;
        for (unsigned int i = 0; i < N; ++i)
        {
            ret[i] = lhs[i] > rhs[i];
        }
        return ret;
    }

    friend LaneMask<N> operator>=(const LaneArray& lhs, const LaneArray& rhs)
    {
        return !(lhs < rhs);
    }

public:     // Compound assigment
    // Boost provides the associated binary operators.
    LaneArray& operator+=(const LaneArray& a)
    {
        for (unsigned int i = 0; i < N; ++i)
        {
            this->data_[i] += a[i];
        }
        return *this;
    }

    LaneArray& operator-=(const LaneArray& a)
    {
        for (unsigned int i = 0; i < N; ++i)
        {
            this->data_[i] -= a[i];
        }
        return *this;
    }

    LaneArray& operator*=(const LaneArray& a)
    {
        for (unsigned int i = 0; i < N; ++i)
        {
            this->data_[i] *= a[i];
        }
        return *this;
    }

    LaneArray& operator/=(const LaneArray& a)
    {
        for (unsigned int i = 0; i < N; ++i)
        {
            this->data_[i] /= a[i];
        }
        return *this;
    }

public:     // Named binary operators
    friend LaneArray max(const LaneArray& a, const LaneArray& b)
    {
        LaneArray ret;
        for (unsigned int i = 0; i < N; ++i)
        {
            ret.data_[i] = std::max(a[i], b[i]);
        }
        return ret;
    }

    friend LaneArray min(const LaneArray& a, const LaneArray& b)
    {
        LaneArray ret;
        for (unsigned int i = 0; i < N; ++i)
        {
            ret.data_[i] = std::min(a[i], b[i]);
        }
        return ret;
    }

public:
    friend LaneMask<N> isnan(const LaneArray& a)
    {
        LaneMask<N> ret(false);
        if (std::is_floating_point<T>::value)
        {
            for (unsigned int i = 0; i < N; ++i)
            {
                ret[i] = std::isnan(a[i]);
            }
        }
        return ret;
    }

private:
    T data_[N];
};

template <typename T, unsigned int N>
LaneArray<T,N> Blend(const LaneMask<N>& tf, const LaneArray<T,N>& success, const LaneArray<T,N>& failure)
{
    LaneArray<T,N> ret;
    for (unsigned int i = 0; i < N; ++i)
    {
        ret[i] = tf[i] ? success[i] : failure[i];
    }
    return failure;
}

}}      // namespace PacBio::Mongo


// TODO: Seems like we might have a namespace wrinkle to iron out.
namespace PacBio {
namespace Simd {

template <typename T, unsigned int N>
struct SimdConvTraits<Mongo::LaneArray<T,N>>
{
    typedef Mongo::LaneMask<N> bool_conv;
    typedef Mongo::LaneArray<float,N> float_conv;
    typedef Mongo::LaneArray<int,N> index_conv;
    typedef Mongo::LaneArray<short,N> pixel_conv;
    typedef Mongo::LaneArray<T,N> union_conv;
};

}}   // namespace PacBio::Simd

#endif  // mongo_common_LaneArray_H_<|MERGE_RESOLUTION|>--- conflicted
+++ resolved
@@ -39,21 +39,13 @@
 public:     // Scalar access
     bool operator[](unsigned int i) const
     {
-<<<<<<< HEAD
-        assert(static_cast<size_t>(i) < N);
-=======
         assert(i < N);
->>>>>>> 8cb22dfa
         return data_[i];
     }
     
     bool& operator[](unsigned int i)
     {
-<<<<<<< HEAD
-        assert(static_cast<size_t>(i) < N);
-=======
         assert(i < N);
->>>>>>> 8cb22dfa
         return data_[i];
     }
 
@@ -95,11 +87,7 @@
         {
             ret[i] = !data_[i];
         }
-<<<<<<< HEAD
-        return *this;
-=======
-        return ret;
->>>>>>> 8cb22dfa
+        return ret;
     }
 
 public:     // Reductions
@@ -108,11 +96,7 @@
         bool ret = true;
         for (unsigned int i = 0; i < N; ++i)
         {
-<<<<<<< HEAD
-            ret &= tf[i];
-=======
             ret = ret && tf[i];
->>>>>>> 8cb22dfa
         }
         return ret;
     }
@@ -122,11 +106,7 @@
         bool ret = false;
         for (unsigned int i = 0; i < N; ++i)
         {
-<<<<<<< HEAD
-            ret |= tf[i];
-=======
             ret = ret || tf[i];
->>>>>>> 8cb22dfa
         }
         return ret;
     }
@@ -136,11 +116,7 @@
         bool ret = true;
         for (unsigned int i = 0; i < N; ++i)
         {
-<<<<<<< HEAD
-            ret &= !tf[i];
-=======
             ret = ret && !tf[i];
->>>>>>> 8cb22dfa
         }
         return ret;
     }
@@ -152,7 +128,7 @@
 
 /// A fixed-size array type that supports elementwise arithmetic operations.
 template <typename T, unsigned int N>
-class LaneArray : public boost::arithmetic<LaneArray<T,N>>
+class LaneArray : public boost::arithmetic<LaneArray<T, N>>
 {
     // Static assertions that enable efficient SIMD and CUDA implementations.
     static_assert(std::is_same<T, short>::value
@@ -177,21 +153,13 @@
 public:     // Scalar access
     T operator[](unsigned int i) const
     {
-<<<<<<< HEAD
-        assert(static_cast<size_t>(i) < N);
-=======
         assert(i < N);
->>>>>>> 8cb22dfa
         return data_[i];
     }
 
     T& operator[](unsigned int i)
     {
-<<<<<<< HEAD
-        assert(static_cast<size_t>(i) < N);
-=======
         assert(i < N);
->>>>>>> 8cb22dfa
         return data_[i];
     }
 
