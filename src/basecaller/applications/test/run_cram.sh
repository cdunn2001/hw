# Run all the cram tests in the current working directory, which presumably
# is the directory containing this file.

# Define NO_MODULE_LOAD to avoid purging previously loaded modules and
# loading all default versions of modules needed to run the cram tests.

if [[ ! -v NO_MODULE_LOAD ]]; then
    echo "Loading dependency modules."
    module use /pbi/dept/primary/modulefiles
    module use /mnt/software/modulefiles
    module purge
    # temporarily required for running mongo, until some tbb issues get resolved
    module load composer_xe/2017.4.196
    module load cram/0.7
    module load primary-toolkit/1.0.7
    unset WORKSPACE  # if this is set, then the following module will use it instead of the cwd
    module load pacbio-pa-mongo/workspace
fi

echo "Using bazviewer: $(which bazviewer)"
echo "Using smrt-basecaller: $(which smrt-basecaller)"

pushd $(dirname "$0")
<<<<<<< HEAD
cram -v simt*.t
=======
cram -v *.t
>>>>>>> 8e239131
status=$?
popd

exit $status<|MERGE_RESOLUTION|>--- conflicted
+++ resolved
@@ -21,11 +21,7 @@
 echo "Using smrt-basecaller: $(which smrt-basecaller)"
 
 pushd $(dirname "$0")
-<<<<<<< HEAD
-cram -v simt*.t
-=======
 cram -v *.t
->>>>>>> 8e239131
 status=$?
 popd
 
