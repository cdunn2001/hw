// Copyright (c) 2022, Pacific Biosciences of California, Inc.
//
// All rights reserved.
//
// THIS SOFTWARE CONSTITUTES AND EMBODIES PACIFIC BIOSCIENCES' CONFIDENTIAL
// AND PROPRIETARY INFORMATION.
//
// Disclosure, redistribution and use of this software is subject to the
// terms and conditions of the applicable written agreement(s) between you
// and Pacific Biosciences, where "you" refers to you or your company or
// organization, as applicable.  Any other disclosure, redistribution or
// use is prohibited.
//
// THIS SOFTWARE IS PROVIDED BY PACIFIC BIOSCIENCES AND ITS CONTRIBUTORS "AS
// IS" AND ANY EXPRESS OR IMPLIED WARRANTIES, INCLUDING, BUT NOT LIMITED TO,
// THE IMPLIED WARRANTIES OF MERCHANTABILITY AND FITNESS FOR A PARTICULAR
// PURPOSE ARE DISCLAIMED. IN NO EVENT SHALL PACIFIC BIOSCIENCES OR ITS
// CONTRIBUTORS BE LIABLE FOR ANY DIRECT, INDIRECT, INCIDENTAL, SPECIAL,
// EXEMPLARY, OR CONSEQUENTIAL DAMAGES (INCLUDING, BUT NOT LIMITED TO,
// PROCUREMENT OF SUBSTITUTE GOODS OR SERVICES; LOSS OF USE, DATA, OR PROFITS;
// OR BUSINESS INTERRUPTION) HOWEVER CAUSED AND ON ANY THEORY OF LIABILITY,
// WHETHER IN CONTRACT, STRICT LIABILITY, OR TORT (INCLUDING NEGLIGENCE OR
// OTHERWISE) ARISING IN ANY WAY OUT OF THE USE OF THIS SOFTWARE, EVEN IF
// ADVISED OF THE POSSIBILITY OF SUCH DAMAGE.

#ifndef APP_COMMON_STATUSMESSAGE_H
#define APP_COMMON_STATUSMESSAGE_H

#include <numeric>

#include <pacbio/configuration/PBConfig.h>
#include <pacbio/dev/AutoTimer.h>
#include <pacbio/utilities/ISO8601.h>

#include <boost/iostreams/device/file_descriptor.hpp>
#include <boost/iostreams/stream.hpp>

namespace PacBio {
namespace IPC {

template <typename Stages>
class ProgressMessage
{
    static_assert(std::is_base_of<SmartEnumBase, Stages>::value, "Stages must be a SMART_ENUM!");

    Json::StreamWriterBuilder GetStreamWriterBuilder()
    {
        Json::StreamWriterBuilder builder;
        builder.settings_["commentStyle"] = "None";
        builder.settings_["indentation"] = "";
        return builder;
    }
public:
    struct StageInfo
    {
        bool ready;
        int stageNumber;
        int stageWeight;
    };
    using Table = std::map<std::string, StageInfo>;

    struct Output : Configuration::PBConfig<Output>
    {
        PB_CONFIG(Output);
        PB_CONFIG_PARAM(bool, ready, false);
        PB_CONFIG_PARAM(int, stageNumber, 0);
        PB_CONFIG_PARAM(std::string, stageName, "");
        PB_CONFIG_PARAM(std::vector<int>, stageWeights, std::vector<int>{});
        PB_CONFIG_PARAM(uint64_t, counter, 0);
        PB_CONFIG_PARAM(uint64_t, counterMax, 1);
        PB_CONFIG_PARAM(double, timeoutForNextStatus, 0);
        PB_CONFIG_PARAM(std::string, timeStamp, "");
        PB_CONFIG_PARAM(std::string, state, "progress");
    };

public:
    ProgressMessage(const Table& stages, const std::string& header, int statusFd)
        : stageInfo_(stages)
        , header_(header)
        , stream_(boost::iostreams::stream<boost::iostreams::file_descriptor_sink>(statusFd, boost::iostreams::close_handle))
        , jsonWriter_(GetStreamWriterBuilder().newStreamWriter())
    {
        {
            // Validate the SMART_ENUM against the stage names.
            const auto& asv = Stages::allValuesAsStrings();
            if (stageInfo_.size() != asv.size())
            {
                throw PBException("Number of stages doesn't match number of values in stage enum!");
            }

            for (const auto& s : asv)
            {
                const auto& st = stageInfo_.find(s);
                if (st == stageInfo_.end())
                {
                    throw PBException("Stage name not found in stage enum!");
                }
            }
        }

        {
            // Stages are stored in the table as std::map
            // so we have to pull out the stage weights and make sure
            // they are ordered based on the stage numbers.
            std::vector<int> stageNumbers;
            std::vector<int> sw;
            for (const auto& kv: stageInfo_)
            {
                stageNumbers.push_back(kv.second.stageNumber);
                sw.push_back(kv.second.stageWeight);
            }
            std::vector<int> sn = stageNumbers;
            std::sort(sn.begin(), sn.end());
            auto last = std::unique(sn.begin(), sn.end());
            if (std::distance(sn.begin(), last) != static_cast<int>(stageNumbers.size()))
            {
                throw PBException("Stage numbers not unique!");
            }
            std::vector<size_t> idx(sw.size());
            std::iota(idx.begin(), idx.end(), 0);
            std::sort(idx.begin(), idx.end(), [&](size_t a, size_t b) { return stageNumbers[a] < stageNumbers[b]; });
            for (const auto& i: idx) stageWeights_.push_back(sw[i]);
        }
    }

public:
    ProgressMessage() = delete;
    ProgressMessage(ProgressMessage&&) = default;
    ProgressMessage(const ProgressMessage&) = default;
    ProgressMessage& operator=(ProgressMessage&&) = default;
    ProgressMessage& operator=(ProgressMessage&) = delete;
    ~ProgressMessage() = default;

public:
    void Message(const Stages& s, Output& stage)
    {
        const auto& it = stageInfo_.find(Stages::toString(s));
        // No need to check it, we've already validated things in the constructor.
        stage.stageName = it->first;
        stage.stageNumber = it->second.stageNumber;
        stage.ready = it->second.ready;
        stage.stageWeights = stageWeights_;
        stage.timeStamp = Utilities::ISO8601::TimeString();
        stream_ << header_ << " ";
        jsonWriter_->write(stage.Serialize(), &stream_);
        stream_ << std::endl;
    }

    void Message(const Output& stage)
    {
        stream_ << header_ << " ";
        jsonWriter_->write(stage.Serialize(), &stream_);
        stream_ << std::endl;
    }

    void Exception(const Json::Value& j)
    {
        Json::Value jOut = j;
        jOut["timeStamp"] = Utilities::ISO8601::TimeString();
        jOut["state"] = "exception";
        stream_ << header_ << " ";
        jsonWriter_->write(jOut, &stream_);
        stream_ << std::endl;
    }
    void Exception(const std::string& message)
    {
        Json::Value j = Json::objectValue;
        j["message"] = message;
        Exception(j);
    }
    void Exception(const char* message)
    {
        Json::Value j = Json::objectValue;
        j["message"] = message;
        Exception(j);
    }

public:
    class StageReporter
    {
    public:
        StageReporter(ProgressMessage* pm, const Stages& s, uint64_t counterMax, double timeoutForNextStatus)
            : pm_(pm)
        {
            currentStage_.counterMax = counterMax;
            currentStage_.timeoutForNextStatus = timeoutForNextStatus;
            pm_->Message(s, currentStage_);
        }

        StageReporter(ProgressMessage* pm, const Stages& s, double timeoutForNextStatus)
            : StageReporter(pm, s, 1, timeoutForNextStatus)
        { }

        /// \param delta Increments the counter by the delta amount. The counter will not exceed the counterMax
        void Update(uint64_t delta)
        {
            std::lock_guard<std::mutex> lock(reportMutex_);
<<<<<<< HEAD
            currentStage_.counter = std::min(currentStage_.counter + delta, currentStage_.counterMax);
            pm_->Message(currentStage_);
=======
            currentStage_.counter = std::min(currentStage_.counter + counter, currentStage_.counterMax);
            if (timeSinceOutput_.GetElapsedMilliseconds() > 1000)
            {
                pm_->Message(currentStage_);
                timeSinceOutput_.Restart();
            }
>>>>>>> 49c5bdcd
        }

        void Update(uint16_t counter, double timeoutForNextStatus)
        {
            currentStage_.timeoutForNextStatus = timeoutForNextStatus;
            Update(counter);
        }

    private:
        std::mutex reportMutex_;
        PacBio::Dev::QuietAutoTimer timeSinceOutput_;
        ProgressMessage* pm_;
        Output currentStage_;
    };

    class ThreadSafeStageReporter
    {
    public:
        ThreadSafeStageReporter(ProgressMessage* pm, const Stages& s, uint64_t counterMax, double timeoutForNextStatus)
        : sr_(pm, s, counterMax, timeoutForNextStatus)
        { }

        ThreadSafeStageReporter(ProgressMessage* pm, const Stages& s, double timeoutForNextStatus)
        : ThreadSafeStageReporter(pm, s, 1, timeoutForNextStatus)
        { }

        void Update(uint64_t counter)
        {
            std::lock_guard<std::mutex> lock(mutex_);
            sr_.Update(counter);
        }

        void Update(uint16_t counter, double timeoutForNextStatus)
        {
            std::lock_guard<std::mutex> lock(mutex_);
            sr_.Update(counter, timeoutForNextStatus);
        }
    private:
        std::mutex mutex_;
        StageReporter sr_;
    };

private:
    Table stageInfo_;
    std::vector<int> stageWeights_;
    std::string header_;
    boost::iostreams::stream<boost::iostreams::file_descriptor_sink> stream_;
    std::unique_ptr<Json::StreamWriter> jsonWriter_;
};

}} // namespace PacBio::IPC

#endif // APP_COMMON_STATUSMESSAGE_H
<|MERGE_RESOLUTION|>--- conflicted
+++ resolved
@@ -195,17 +195,12 @@
         void Update(uint64_t delta)
         {
             std::lock_guard<std::mutex> lock(reportMutex_);
-<<<<<<< HEAD
             currentStage_.counter = std::min(currentStage_.counter + delta, currentStage_.counterMax);
-            pm_->Message(currentStage_);
-=======
-            currentStage_.counter = std::min(currentStage_.counter + counter, currentStage_.counterMax);
             if (timeSinceOutput_.GetElapsedMilliseconds() > 1000)
             {
                 pm_->Message(currentStage_);
                 timeSinceOutput_.Restart();
             }
->>>>>>> 49c5bdcd
         }
 
         void Update(uint16_t counter, double timeoutForNextStatus)
