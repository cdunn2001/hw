--- conflicted
+++ resolved
@@ -4,17 +4,14 @@
 add_library(libMongoBasecallerTraceAnalysis STATIC
     Baseliner.h
     Baseliner.cpp
-<<<<<<< HEAD
     BaselinerParams.h
     BaselinerParams.cpp
-=======
     FrameLabeler.h
     FrameLabeler.cpp
     DeviceMultiScaleBaseliner.h
     DeviceMultiScaleBaseliner.cu
     DeviceSGCFrameLabeler.h
     DeviceSGCFrameLabeler.cu
->>>>>>> 7d3108b0
     DetectionModelEstimator.h
     DetectionModelEstimator.cpp
     BlockFilterStage.h
