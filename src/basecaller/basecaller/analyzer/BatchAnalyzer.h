--- conflicted
+++ resolved
@@ -34,11 +34,7 @@
 #include <basecaller/traceAnalysis/TraceAnalysisForward.h>
 #include <common/cuda/memory/UnifiedCudaArray.h>
 #include <common/MongoConstants.h>
-<<<<<<< HEAD
-#include <dataTypes/PulseBatch.h>
-=======
 #include <dataTypes/BatchResult.h>
->>>>>>> 9b5cd8be
 #include <dataTypes/LaneDetectionModel.h>
 #include <dataTypes/TraceBatch.h>
 #include <dataTypes/ConfigForward.h>
@@ -54,11 +50,7 @@
 {
 public:     // Types
     using InputType = PacBio::Mongo::Data::TraceBatch<int16_t>;
-<<<<<<< HEAD
-    using OutputType = PacBio::Mongo::Data::PulseBatch;
-=======
     using OutputType = PacBio::Mongo::Data::BatchResult;
->>>>>>> 9b5cd8be
 
 public:     // Static functions
     /// Sets algorithm configuration and system calibration properties.
@@ -94,12 +86,9 @@
 
     OutputType StandardPipeline(PacBio::Mongo::Data::TraceBatch<int16_t> tbatch);
     OutputType StaticModelPipeline(PacBio::Mongo::Data::TraceBatch<int16_t> tbatch);
-<<<<<<< HEAD
 
     void SetupStaticModel(const Data::StaticDetModelConfig& staticDetModelConfig,
                           const Data::MovieConfig& movieConfig);
-=======
->>>>>>> 9b5cd8be
 
 private:
     uint32_t poolId_;   // ZMW pool being processed by this analyzer.
