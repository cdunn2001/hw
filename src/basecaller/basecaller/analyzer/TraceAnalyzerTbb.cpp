
// Copyright (c) 2019, Pacific Biosciences of California, Inc.
//
// All rights reserved.
//
// THIS SOFTWARE CONSTITUTES AND EMBODIES PACIFIC BIOSCIENCES' CONFIDENTIAL
// AND PROPRIETARY INFORMATION.
//
// Disclosure, redistribution and use of this software is subject to the
// terms and conditions of the applicable written agreement(s) between you
// and Pacific Biosciences, where "you" refers to you or your company or
// organization, as applicable.  Any other disclosure, redistribution or
// use is prohibited.
//
// THIS SOFTWARE IS PROVIDED BY PACIFIC BIOSCIENCES AND ITS CONTRIBUTORS "AS
// IS" AND ANY EXPRESS OR IMPLIED WARRANTIES, INCLUDING, BUT NOT LIMITED TO,
// THE IMPLIED WARRANTIES OF MERCHANTABILITY AND FITNESS FOR A PARTICULAR
// PURPOSE ARE DISCLAIMED. IN NO EVENT SHALL PACIFIC BIOSCIENCES OR ITS
// CONTRIBUTORS BE LIABLE FOR ANY DIRECT, INDIRECT, INCIDENTAL, SPECIAL,
// EXEMPLARY, OR CONSEQUENTIAL DAMAGES (INCLUDING, BUT NOT LIMITED TO,
// PROCUREMENT OF SUBSTITUTE GOODS OR SERVICES; LOSS OF USE, DATA, OR PROFITS;
// OR BUSINESS INTERRUPTION) HOWEVER CAUSED AND ON ANY THEORY OF LIABILITY,
// WHETHER IN CONTRACT, STRICT LIABILITY, OR TORT (INCLUDING NEGLIGENCE OR
// OTHERWISE) ARISING IN ANY WAY OUT OF THE USE OF THIS SOFTWARE, EVEN IF
// ADVISED OF THE POSSIBILITY OF SUCH DAMAGE.
//
//  Description:
//  Defines members of class TraceAnalyzerTbb.

#include "TraceAnalyzerTbb.h"

#include <boost/numeric/conversion/cast.hpp>
#include <tbb/parallel_for.h>

#include <pacbio/PBException.h>

#include <dataTypes/BasecallerConfig.h>
#include <dataTypes/MovieConfig.h>

#include <basecaller/traceAnalysis/DetectionModelEstimator.h>
#include <basecaller/traceAnalysis/TraceHistogramAccumulator.h>

using std::vector;

namespace PacBio {
namespace Mongo {
namespace Basecaller {

TraceAnalyzerTbb::TraceAnalyzerTbb(unsigned int numPools,
                                   const Data::BasecallerConfig& bcConfig,
                                   const Data::MovieConfig& movConfig)
    : algoFactory_ (bcConfig.algorithm)
    , init_(bcConfig.init.numWorkerThreads)
{
    // TODO: Check logic of worker threads
    NumWorkerThreads(bcConfig.init.numWorkerThreads);

    algoFactory_.Configure(bcConfig.algorithm, movConfig);

    // TODO: If algoFactory_::Configure is handling configuration of the
    // various algorithms, is there a reason to still have a
    // BatchAnalyzer::Configure?
    BatchAnalyzer::Configure(bcConfig.algorithm, movConfig);

    bAnalyzer_.reserve(numPools);
    // TODO: Should be able to parallelize construction of batch analyzers.
    const bool staticAnalysis = bcConfig.algorithm.staticAnalysis;
    for (unsigned int poolId = 0; poolId < numPools; ++poolId)
    {
        auto batchAnalyzer = BatchAnalyzer(poolId, algoFactory_);
        if (staticAnalysis)
        {
            batchAnalyzer.SetupStaticModel(bcConfig.algorithm.staticDetModelConfig, movConfig);
        }
        bAnalyzer_.push_back(std::move(batchAnalyzer));
    }
}

unsigned int TraceAnalyzerTbb::NumWorkerThreads() const
{
    if (numWorkerThreads == 0)
        return tbb::task_scheduler_init::default_num_threads();
    else
        return numWorkerThreads;
}

void TraceAnalyzerTbb::NumWorkerThreads(unsigned int n)
{
    numWorkerThreads = (n == 0
        ? tbb::task_scheduler_init::default_num_threads()
        : n);


}

// The number of ZMW pools supported by this analyzer.
unsigned int TraceAnalyzerTbb::NumZmwPools() const
{
    return boost::numeric_cast<unsigned int>(bAnalyzer_.size());
}


<<<<<<< HEAD
vector<std::unique_ptr<Data::PulseBatch>>
=======
vector<std::unique_ptr<BatchAnalyzer::OutputType>>
>>>>>>> 9b5cd8be
TraceAnalyzerTbb::Analyze(vector<Data::TraceBatch<int16_t>> input)
{
    const size_t n = input.size();
    assert(input.size() <= bAnalyzer_.size());

<<<<<<< HEAD
    vector<std::unique_ptr<Data::PulseBatch>> output(n);
=======
    vector<std::unique_ptr<BatchAnalyzer::OutputType>> output(n);
>>>>>>> 9b5cd8be

    tbb::task_scheduler_init init(NumWorkerThreads());
    // TODO: Customize optional parameters of parallel_for.
    tbb::parallel_for(size_t(0), n, [&](size_t i)
    {
        const auto pid = input[i].GetMeta().PoolId();
<<<<<<< HEAD
        output[i] = std::make_unique<Data::PulseBatch>(bAnalyzer_[pid](std::move(input[i])));
=======
        output[i] = std::make_unique<BatchAnalyzer::OutputType>(bAnalyzer_[pid](std::move(input[i])));
>>>>>>> 9b5cd8be
    });

    return output;
}

TraceAnalyzerTbb::~TraceAnalyzerTbb()
{
    if (NumWorkerThreads() != 1)
    {
        Logging::LogStream msg(PacBio::Logging::LogLevel::WARN);
        msg << "\nNote: The following detailed report really only makes sense if \n"
            "there is only a single worker thread.  Otherwise the time reported in a \n"
            "given filter stage also includes the time waiting for other threads \n"
            "that are already utilizing the gpu\n";
    }
    BatchAnalyzer::ReportPerformance();
    PBLOG_INFO << "Peak GPU memory usage: " << Cuda::Memory::SmartDeviceAllocation::PeekAllocatedBytes() / static_cast<float>(1<<20) << " MB";
    PBLOG_INFO << "Peak (Managed) Host memory usage: " << Cuda::Memory::SmartHostAllocation::PeekAllocatedBytes() / static_cast<float>(1<<20) << " MB";

    BatchAnalyzer::Finalize();
}

}}}     // namespace PacBio::Mongo::Basecaller<|MERGE_RESOLUTION|>--- conflicted
+++ resolved
@@ -100,32 +100,20 @@
 }
 
 
-<<<<<<< HEAD
-vector<std::unique_ptr<Data::PulseBatch>>
-=======
 vector<std::unique_ptr<BatchAnalyzer::OutputType>>
->>>>>>> 9b5cd8be
 TraceAnalyzerTbb::Analyze(vector<Data::TraceBatch<int16_t>> input)
 {
     const size_t n = input.size();
     assert(input.size() <= bAnalyzer_.size());
 
-<<<<<<< HEAD
-    vector<std::unique_ptr<Data::PulseBatch>> output(n);
-=======
     vector<std::unique_ptr<BatchAnalyzer::OutputType>> output(n);
->>>>>>> 9b5cd8be
 
     tbb::task_scheduler_init init(NumWorkerThreads());
     // TODO: Customize optional parameters of parallel_for.
     tbb::parallel_for(size_t(0), n, [&](size_t i)
     {
         const auto pid = input[i].GetMeta().PoolId();
-<<<<<<< HEAD
-        output[i] = std::make_unique<Data::PulseBatch>(bAnalyzer_[pid](std::move(input[i])));
-=======
         output[i] = std::make_unique<BatchAnalyzer::OutputType>(bAnalyzer_[pid](std::move(input[i])));
->>>>>>> 9b5cd8be
     });
 
     return output;
