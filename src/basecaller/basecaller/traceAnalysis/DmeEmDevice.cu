--- conflicted
+++ resolved
@@ -30,8 +30,6 @@
 
 #include <limits>
 
-#include <pacbio/auxdata/AnalogMode.h>
-
 #include <common/cuda/memory/AllocationViews.cuh>
 #include <common/cuda/PBCudaSimd.cuh>
 #include <common/cuda/streams/LaunchManager.cuh>
@@ -183,13 +181,8 @@
     config.snrThresh0_        = dmeConfig.MinAnalogSnrThresh0;
     config.snrThresh1_        = dmeConfig.MinAnalogSnrThresh1;
     config.successConfThresh_ = dmeConfig.SuccessConfidenceThresh;
-<<<<<<< HEAD
-    config.refSnr_ = movieInfo.refSnr;
-    config.movieScaler_ = movieInfo.photoelectronSensitivity;
-=======
-    config.refSnr_            = movConfig.refSnr;
-    config.movieScaler_       = movConfig.photoelectronSensitivity;
->>>>>>> 229d9e96
+    config.refSnr_            = movieInfo.refSnr;
+    config.movieScaler_       = movieInfo.photoelectronSensitivity;
 
     Cuda::CudaCopyToSymbol(staticConfig, &config);
 }
