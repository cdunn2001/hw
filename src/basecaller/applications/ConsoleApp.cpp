--- conflicted
+++ resolved
@@ -3,7 +3,6 @@
 #include <dataTypes/BasecallerConfig.h>
 #include <dataTypes/BatchMetadata.h>
 #include <dataTypes/MovieConfig.h>
-#include <dataTypes/BasecallBatch.h>
 #include <dataTypes/Pulse.h>
 #include <dataTypes/PulseBatch.h>
 #include <common/DataGenerators/BatchGenerator.h>
@@ -223,9 +222,9 @@
                 Profiler profiler(mode, 3.0f, std::numeric_limits<float>::max());
                 auto analyzeChunkProfile = profiler.CreateScopedProfiler(ProfileSpots::ANALYZE_CHUNK);
                 (void)analyzeChunkProfile;
-                auto pulses = (*analyzer_)(std::move(chunk));
+                auto output = (*analyzer_)(std::move(chunk));
                 numChunksAnalyzed++;
-                outputDataQueue_.Push(std::move(pulses));
+                outputDataQueue_.Push(std::move(output));
             }
             else
             {
@@ -332,7 +331,6 @@
         }
     }
 
-<<<<<<< HEAD
     auto ConvertMongoPulsesToSequelBasecalls(const Pulse* pulses, uint32_t numPulses)
     {
         auto LabelConv = [](Data::Pulse::NucleotideLabel label) {
@@ -379,50 +377,31 @@
         return basecalls;
     }
 
-    void WritePulseChunk(const std::vector<std::unique_ptr<PulseBatch>>& pulseChunk)
-=======
-    void WriteBasecallsChunk(const std::vector<std::unique_ptr<BatchAnalyzer::OutputType>>& basecallChunk)
->>>>>>> 9b5cd8be
+    void WriteOutputChunk(const std::vector<std::unique_ptr<BatchAnalyzer::OutputType>>& outputChunk)
     {
         static const std::string bazWriterError = "BazWriter has failed. Last error message was ";
 
         if (!bazWriter_) return; // NoOp if we're not doing output
 
-        for (const auto& pulseBatchPtr : pulseChunk)
-        {
-<<<<<<< HEAD
-            // TODO: Need to convert the pulse batch metrics
-            // at which point BasecallBatch.h can be removed.
-            const auto& pulseBatch = *pulseBatchPtr;
-            //const auto& metrics = pulseBatch.Metrics().GetHostView();
+        for (const auto& outputBatchPtr : outputChunk)
+        {
+            const auto& pulseBatch = outputBatchPtr->pulses;
+            const auto& metricsPtr = outputBatchPtr->metrics;
             for (uint32_t lane = 0; lane < pulseBatch.Dims().lanesPerBatch; ++lane)
             {
-                const auto& laneCalls = pulseBatch.Pulses().LaneView(lane);
-=======
-            const auto& basecallBatch = basecallBatchPtr->pulses;
-            const auto& metricsPtr = basecallBatchPtr->metrics;
-            for (uint32_t lane = 0; lane < basecallBatch.Dims().lanesPerBatch; ++lane)
-            {
-                const auto& laneCalls = basecallBatch.Basecalls().LaneView(lane);
-
->>>>>>> 9b5cd8be
+                const auto& laneCalls = pulseBatch.Basecalls().LaneView(lane);
+
                 for (uint32_t zmw = 0; zmw < laneSize; zmw++)
                 {
                     if (currentZmwIndex_ % zmwOutputStrideFactor_ == 0)
                     {
-                        const auto& basecalls = ConvertMongoPulsesToSequelBasecalls(laneCalls.ZmwData(zmw),
-                                                                                    laneCalls.size(zmw));
-                        if (!bazWriter_->AddZmwSlice(basecalls.data(),
-                                                     basecalls.size(),
+                        if (!bazWriter_->AddZmwSlice(laneCalls.ZmwData(zmw),
+                                                     laneCalls.size(zmw),
                                                      [&](MemoryBufferView<SpiderMetricBlock>& dest)
                                                      {
                                                         for (size_t i = 0; i < dest.size(); i++)
                                                         {
-<<<<<<< HEAD
-                                                            //ConvertMetric(metrics[lane*laneSize + zmw], dest[i]);
-=======
                                                             ConvertMetric(metricsPtr, dest[i], lane, zmw);
->>>>>>> 9b5cd8be
                                                         }
                                                      },
                                                      1,
@@ -452,13 +431,8 @@
         PacBio::Dev::QuietAutoTimer timer(0);
         while (!ExitRequested())
         {
-<<<<<<< HEAD
-            std::vector<std::unique_ptr<PulseBatch>> pulseChunk;
-            if (outputDataQueue_.TryPop(pulseChunk))
-=======
-            std::vector<std::unique_ptr<BatchAnalyzer::OutputType>> basecallChunk;
-            if (outputDataQueue_.TryPop(basecallChunk))
->>>>>>> 9b5cd8be
+            std::vector<std::unique_ptr<BatchAnalyzer::OutputType>> outputChunk;
+            if (outputDataQueue_.TryPop(outputChunk))
             {
                 currentZmwIndex_ = 0;
                 Profiler::Mode mode = Profiler::Mode::REPORT;
@@ -466,7 +440,7 @@
                 Profiler profiler(mode, 3.0f, std::numeric_limits<float>::max());
                 auto writeChunkProfile = profiler.CreateScopedProfiler(ProfileSpots::WRITE_CHUNK);
                 (void)writeChunkProfile;
-                WritePulseChunk(pulseChunk);
+                WriteOutputChunk(outputChunk);
                 numChunksWritten_++;
             }
             else
@@ -567,11 +541,7 @@
     // Data generator, input and output queues
     std::unique_ptr<BatchGenerator> batchGenerator_;
     PacBio::ThreadSafeQueue<std::vector<TraceBatch<int16_t>>> inputDataQueue_;
-<<<<<<< HEAD
-    PacBio::ThreadSafeQueue<std::vector<std::unique_ptr<PulseBatch>>> outputDataQueue_;
-=======
     PacBio::ThreadSafeQueue<std::vector<std::unique_ptr<BatchAnalyzer::OutputType>>> outputDataQueue_;
->>>>>>> 9b5cd8be
 
     std::string inputTargetFile_;
     std::string outputBazFile_;
