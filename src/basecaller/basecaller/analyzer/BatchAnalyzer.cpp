--- conflicted
+++ resolved
@@ -65,13 +65,8 @@
     Download,
     Baseline,
     FrameLabeling,
-<<<<<<< HEAD
-    PulseAccumulating
-=======
     PulseAccumulating,
-    SequelConv,
     Metrics
->>>>>>> 9b5cd8be
 );
 
 using Profiler = PacBio::Dev::Profile::ScopedProfilerChain<ProfileStages>;
@@ -123,6 +118,7 @@
     }
 }
 
+
 BatchAnalyzer::OutputType BatchAnalyzer::operator()(TraceBatch<int16_t> tbatch)
 {
     if(staticAnalysis_)
@@ -133,74 +129,6 @@
     }
 }
 
-<<<<<<< HEAD
-=======
-namespace {
-
-// Temporary helper function for converting from the mongo Pulse data type to the old Sequel
-// Base data type.  Will eventually be replaed by a proper pulse-to-base stage, (and presumably
-// Conversion will be done to a new mongo-specific Base type
-void ConvertPulsesToBases(const Data::PulseBatch& pulses, Data::BasecallBatch& bases)
-{
-    auto LabelConv = [](Data::Pulse::NucleotideLabel label) {
-        switch (label)
-        {
-        case Data::Pulse::NucleotideLabel::A:
-            return SmrtData::NucleotideLabel::A;
-        case Data::Pulse::NucleotideLabel::C:
-            return SmrtData::NucleotideLabel::C;
-        case Data::Pulse::NucleotideLabel::G:
-            return SmrtData::NucleotideLabel::G;
-        case Data::Pulse::NucleotideLabel::T:
-            return SmrtData::NucleotideLabel::T;
-        case Data::Pulse::NucleotideLabel::N:
-            return SmrtData::NucleotideLabel::N;
-        default:
-            assert(label == Data::Pulse::NucleotideLabel::NONE);
-            return SmrtData::NucleotideLabel::NONE;
-        }
-    };
-    for (size_t lane = 0; lane < pulses.Dims().lanesPerBatch; ++lane)
-    {
-        auto baseView = bases.Basecalls().LaneView(lane);
-        auto pulsesView = pulses.Pulses().LaneView(lane);
-
-        baseView.Reset();
-        for (size_t zmw = 0; zmw < laneSize; ++zmw)
-        {
-            auto numBases = pulsesView.size(zmw);
-            for (size_t b = 0; b < numBases; ++b)
-            {
-                const auto& pulse = pulsesView(zmw, b);
-                PacBio::SmrtData::Basecall bc;
-
-                static constexpr int8_t qvDefault_ = 0;
-
-                auto label = LabelConv(pulse.Label());
-
-                // Populate pulse data
-                bc.GetPulse().Start(pulse.Start()).Width(pulse.Width());
-                bc.GetPulse().MeanSignal(pulse.MeanSignal()).MidSignal(pulse.MidSignal()).MaxSignal(pulse.MaxSignal());
-                bc.GetPulse().Label(label).LabelQV(qvDefault_);
-                bc.GetPulse().AltLabel(label).AltLabelQV(qvDefault_);
-                bc.GetPulse().MergeQV(qvDefault_);
-
-                // Populate base data.
-                bc.Base(label).InsertionQV(qvDefault_);
-                bc.DeletionTag(SmrtData::NucleotideLabel::N).DeletionQV(qvDefault_);
-                bc.SubstitutionTag(SmrtData::NucleotideLabel::N).SubstitutionQV(qvDefault_);
-
-                baseView.push_back(zmw, bc);
-            }
-        }
-    }
-
-}
-
-}   // anonymous namespace
-
-
->>>>>>> 9b5cd8be
 BatchAnalyzer::OutputType BatchAnalyzer::StaticModelPipeline(TraceBatch<int16_t> tbatch)
 {
     PBAssert(tbatch.Metadata().PoolId() == poolId_, "Bad pool ID.");
@@ -232,22 +160,15 @@
     (void)download;
     pulses.Pulses().LaneView(0);
 
-    nextFrameId_ = tbatch.Metadata().LastFrame();
-
-<<<<<<< HEAD
-    return pulses;
-}
-
-=======
     auto metricsProfile = profiler.CreateScopedProfiler(ProfileStages::Metrics);
     (void) metricsProfile;
     auto basecallingMetrics = (*hfMetrics_)(pulses, ctb.Stats(), models_);
 
-    return BatchResult(std::move(bases), std::move(basecallingMetrics));
-}
-
-
->>>>>>> 9b5cd8be
+    nextFrameId_ = tbatch.Metadata().LastFrame();
+
+    return BatchResult(std::move(pulses), std::move(basecallingMetrics));
+}
+
 BatchAnalyzer::OutputType BatchAnalyzer::StandardPipeline(TraceBatch<int16_t> tbatch)
 {
     PBAssert(tbatch.Metadata().PoolId() == poolId_, "Bad pool ID.");
@@ -305,17 +226,11 @@
     };
 
     auto pulses = callPulses();
+    auto basecallingMetrics = (*hfMetrics_)(pulses, ctb.Stats(), models_);
+
     nextFrameId_ = tbatch.Metadata().LastFrame();
 
-<<<<<<< HEAD
-    return pulses;
-=======
-    // TODO (mds 20190724) uncomment when pulseBatch is produced in this pipeline
-    //auto basecallingMetrics = (*hfMetrics_)(pulsecallsBatch, ctb.Stats(), models_);
-
-    // TODO (mds 20190802) uncomment when metrics are uncommented above
-    return BatchResult(std::move(basecalls)/*, std::move(basecallingMetrics)*/);
->>>>>>> 9b5cd8be
+    return BatchResult(std::move(pulses), std::move(basecallingMetrics));
 }
 
 }}}     // namespace PacBio::Mongo::Basecaller