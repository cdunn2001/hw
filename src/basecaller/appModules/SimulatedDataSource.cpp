// Copyright (c) 2020, Pacific Biosciences of California, Inc.
//
// All rights reserved.
//
// THIS SOFTWARE CONSTITUTES AND EMBODIES PACIFIC BIOSCIENCES' CONFIDENTIAL
// AND PROPRIETARY INFORMATION.
//
// Disclosure, redistribution and use of this software is subject to the
// terms and conditions of the applicable written agreement(s) between you
// and Pacific Biosciences, where "you" refers to you or your company or
// organization, as applicable.  Any other disclosure, redistribution or
// use is prohibited.
//
// THIS SOFTWARE IS PROVIDED BY PACIFIC BIOSCIENCES AND ITS CONTRIBUTORS "AS
// IS" AND ANY EXPRESS OR IMPLIED WARRANTIES, INCLUDING, BUT NOT LIMITED TO,
// THE IMPLIED WARRANTIES OF MERCHANTABILITY AND FITNESS FOR A PARTICULAR
// PURPOSE ARE DISCLAIMED. IN NO EVENT SHALL PACIFIC BIOSCIENCES OR ITS
// CONTRIBUTORS BE LIABLE FOR ANY DIRECT, INDIRECT, INCIDENTAL, SPECIAL,
// EXEMPLARY, OR CONSEQUENTIAL DAMAGES (INCLUDING, BUT NOT LIMITED TO,
// PROCUREMENT OF SUBSTITUTE GOODS OR SERVICES; LOSS OF USE, DATA, OR PROFITS;
// OR BUSINESS INTERRUPTION) HOWEVER CAUSED AND ON ANY THEORY OF LIABILITY,
// WHETHER IN CONTRACT, STRICT LIABILITY, OR TORT (INCLUDING NEGLIGENCE OR
// OTHERWISE) ARISING IN ANY WAY OUT OF THE USE OF THIS SOFTWARE, EVEN IF
// ADVISED OF THE POSSIBILITY OF SUCH DAMAGE.

#include "SimulatedDataSource.h"

#include <random>

#include <boost/multi_array.hpp>

#include <pacbio/datasource/MallocAllocator.h>

#include <common/MongoConstants.h>

namespace PacBio {
namespace Application {

using namespace PacBio::DataSource;
using namespace PacBio::Mongo;

<<<<<<< HEAD
size_t RoundUp(size_t count, size_t blksz)
{
    return (count + blksz - 1) / blksz * blksz;
}

class SimulatedDataSource::DataCache
{
public:
    DataCache(size_t numSignals, size_t numFrames,
=======
class SimulatedDataSource::DataCache
{
public:

    template <typename T>
    DataCache(const SimulatedDataSource::SimConfig& config,
>>>>>>> f8c5084a
              size_t zmwPerBlock, size_t framesPerBlock,
              std::unique_ptr<SignalGenerator> generator,
              T* /*dummy to deduce T*/)
        : bytesPerVal_(sizeof(T))
        , pedestal_(generator->Pedestal())
    {
<<<<<<< HEAD
        // Extend the tiling with rounding up
        const auto numSignalsUpper = RoundUp(numSignals, zmwPerBlock);
        const auto numFramesUpper  = RoundUp(numFrames, framesPerBlock);
=======
        static_assert(std::is_same<T, int16_t>::value
                      || std::is_same<T, uint8_t>::value);
        auto RoundUp = [](size_t count, size_t quantum)
        {
            auto numQuanta = (count + quantum - 1) / quantum;
            return numQuanta * quantum;
        };
>>>>>>> f8c5084a

        numChunks_ = numFramesUpper / framesPerBlock;
        framesPerBlock_ = framesPerBlock;
        numLanes_ = numSignalsUpper / zmwPerBlock;
        zmwPerBlock_ = zmwPerBlock;

        // Set up a data cache that is populated with integral blocks. This makes it easy to
        // replicate it out as requests for new blocks come in (you just modulo the lane/chunk idx)
        data_.resize(boost::extents[numChunks_][numLanes_][framesPerBlock_][zmwPerBlock_*bytesPerVal_]);

<<<<<<< HEAD
        for (size_t lane = 0, signalIdx = 0; signalIdx < numSignalsUpper; lane++)
=======
        size_t lane = 0;
        size_t outOfRangeCount = 0;
        for (size_t signalIdx = 0; signalIdx < numSignals; lane++)
>>>>>>> f8c5084a
        {
            for(size_t zmwIdx = 0; zmwIdx < zmwPerBlock; ++zmwIdx, ++signalIdx)
            {
                const auto& signal = generator->GenerateSignal(numFramesUpper, signalIdx);
                for (size_t chunk = 0, frame = 0; frame < numFramesUpper; ++chunk)
                {
                    for (size_t frameIdx = 0; frameIdx < framesPerBlock; ++frameIdx, ++frame)
                    {
                        auto * ptr = reinterpret_cast<T*>(data_[chunk][lane][frameIdx].origin());
                        T val = std::clamp<int16_t>(signal[frame],
                                                    std::numeric_limits<T>::lowest(),
                                                    std::numeric_limits<T>::max());
                        if (val != signal[frame]) outOfRangeCount++;
                        ptr[zmwIdx] = val;
                    }
                }
            }
        }
        if (outOfRangeCount > 0)
            PBLOG_WARN << "SimulatedDataSource saturated " << outOfRangeCount
                       << " values out of " << data_.num_elements() / bytesPerVal_;
    }

    // Takes a block from the cache and uses it to populate a block in a SensorPacket
    void FillBlock(size_t laneIdx, size_t chunkIdx, SensorPacket::DataView data)
    {
        assert(data.Count() == zmwPerBlock_ * framesPerBlock_ * bytesPerVal_);
        auto cacheBlock = data_[chunkIdx % numChunks_][laneIdx % numLanes_].origin();
        memcpy(data.Data(),
               cacheBlock,
               framesPerBlock_*zmwPerBlock_*bytesPerVal_);
    }

    int16_t Pedestal() const { return pedestal_; }

private:
    size_t bytesPerVal_ = 0;
    size_t numLanes_ = 0;
    size_t numChunks_ = 0;
    size_t zmwPerBlock_ = 0;
    size_t framesPerBlock_ = 0;
    boost::multi_array<uint8_t, 4> data_;

    int16_t pedestal_ = 0;
};

SimulatedDataSource::~SimulatedDataSource() = default;

template <typename Generator>
std::unique_ptr<SimulatedDataSource::DataCache> MakeCache(PacketLayout::EncodingFormat encoding,
                                                          const SimulatedDataSource::SimConfig& sim,
                                                          size_t zmwPerBlock,
                                                          size_t framesPerBlock,
                                                          std::unique_ptr<Generator> generator)
{
    if (encoding == PacketLayout::INT16)
    {
        return std::make_unique<SimulatedDataSource::DataCache>(sim,
                                                                zmwPerBlock,
                                                                framesPerBlock,
                                                                std::move(generator),
                                                                static_cast<int16_t*>(nullptr));
    }
    if (encoding == PacketLayout::UINT8)
    {
        return std::make_unique<SimulatedDataSource::DataCache>(sim,
                                                                zmwPerBlock,
                                                                framesPerBlock,
                                                                std::move(generator),
                                                                static_cast<uint8_t*>(nullptr));
    }
    throw PBException("Unsupported packet encoding");
}

SimulatedDataSource::SimulatedDataSource(size_t minZmw,
                                         const SimConfig &sim,
                                         DataSource::DataSourceBase::Configuration cfg,
                                         std::unique_ptr<SignalGenerator> generator)
    : BatchDataSource(std::move(cfg)),
<<<<<<< HEAD
      cache_(std::make_unique<DataCache>(
          sim.NumSignals(), sim.NumFrames(), 
          GetConfig().requestedLayout.BlockWidth(), GetConfig().requestedLayout.NumFrames(), 
          std::move(generator))),
=======
      cache_(MakeCache(GetConfig().requestedLayout.Encoding(),
                       sim, GetConfig().requestedLayout.BlockWidth(),
                       GetConfig().requestedLayout.NumFrames(), std::move(generator))),
>>>>>>> f8c5084a
      numZmw_((minZmw + laneSize - 1) / laneSize * laneSize)
{
    const auto& reqLayout = GetConfig().requestedLayout;
    if (reqLayout.BlockWidth() != laneSize)
        PBLOG_WARN << "Unexpected block width requested for SimulatedDataSource. "
                   << "Requested value will be ignored and we will use: " << laneSize;

    std::array<size_t, 3> layoutDims { reqLayout.NumBlocks(), reqLayout.NumFrames(), laneSize};
    PacketLayout nominalLayout(PacketLayout::BLOCK_LAYOUT_DENSE,
                               reqLayout.Encoding(),
                               layoutDims);
    const auto numPools = (numZmw_ + nominalLayout.NumZmw() - 1) / nominalLayout.NumZmw();
<<<<<<< HEAD
=======
    layoutDims[0] = (numZmw_ - nominalLayout.NumZmw() * (numPools - 1)) / laneSize;
    PacketLayout lastLayout(PacketLayout::BLOCK_LAYOUT_DENSE,
                            reqLayout.Encoding(),
                            layoutDims);

>>>>>>> f8c5084a
    for (size_t i = 0; i < numPools-1; ++i)
    {
        layouts_[i] = nominalLayout;
    }

    // Last layout is different
    layoutDims[0] = (numZmw_ - nominalLayout.NumZmw() * (numPools - 1)) / laneSize;
    layouts_[numPools-1] = PacketLayout(PacketLayout::BLOCK_LAYOUT_DENSE,
                            PacketLayout::INT16,
                            layoutDims);

    currChunk_ = SensorPacketsChunk(0, GetConfig().requestedLayout.NumFrames());
    currChunk_.SetZmwRange(0, numZmw_);
}

int16_t SimulatedDataSource::Pedestal() const { return cache_->Pedestal(); }

void SimulatedDataSource::ContinueProcessing()
{
    const auto& layout = layouts_[batchIdx_];
    SensorPacket batchData(layout, batchIdx_, currZmw_,
                           chunkIdx_ * layout.NumFrames(),
                           *GetConfig().allocator);
    for (size_t i = 0; i < layout.NumBlocks(); ++i)
    {
        cache_->FillBlock(currZmw_ / laneSize + i,
                          chunkIdx_,
                          batchData.BlockData(i));
    }
    currChunk_.AddPacket(std::move(batchData));

    batchIdx_++;
    currZmw_ += layout.NumZmw();
    if (currZmw_ == numZmw_)
    {
        batchIdx_ = 0;
        currZmw_ = 0;
        chunkIdx_++;
        this->PushChunk(std::move(currChunk_));
        currChunk_ = SensorPacketsChunk(chunkIdx_ * layout.NumFrames(),
                                        (chunkIdx_ + 1) * layout.NumFrames());
        currChunk_.SetZmwRange(0, numZmw_);
    }
    if (currZmw_ > numZmw_)
        throw PBException("Bookkeeping error in SimulatedDataSource!");

    if (currChunk_.StartFrame() >= GetConfig().numFrames)
    {
        SetDone();
    }
}

std::vector<int16_t> SawtoothGenerator::GenerateSignal(size_t numFrames, size_t idx)
{
    std::vector<int16_t> ret(numFrames);

    const auto range = config_.maxAmp - config_.minAmp + 1;
    const auto slope = static_cast<double>(range) / config_.periodFrames;
    for (size_t i = 0; i < numFrames; ++i)
    {
        ret[i] = static_cast<int16_t>(config_.minAmp +
                                      static_cast<int16_t>(slope*(i+idx*config_.startFrameStagger)) % range);
    }

    return ret;
}

std::vector<int16_t> PicketFenceGenerator::GenerateSignal(size_t numFrames, size_t idx)
{
    std::mt19937 gen(config_.seedFunc(idx));

    auto GetBaselineSignal = [&](size_t frames)
    {
<<<<<<< HEAD
        std::vector<short> baselineSignal(frames);
        std::normal_distribution<> dist(config_.baselineSignalLevel, config_.baselineSigma);
        for (auto &b : baselineSignal) b = std::floor(dist(gen));
=======
        std::normal_distribution<> rng(config_.baselineSignalLevel, config_.baselineSigma);
        std::vector<short> baselineSignal;
        for (size_t f = 0; f < frames; ++f)
        {
            baselineSignal.push_back(std::floor(rng(gen)) + config_.pedestal);
        }
>>>>>>> f8c5084a
        return baselineSignal;
    };

    auto GetPulseSignal = [&](size_t frames)
    {
        std::uniform_int_distribution<> rng(0, config_.pulseSignalLevels.size() - 1);
        auto pulseLevel = config_.pulseSignalLevels[rng(gen)] - config_.baselineSignalLevel;
<<<<<<< HEAD
        auto pulseSignal = GetBaselineSignal(frames);
        for (auto &b : pulseSignal) b += pulseLevel;
=======
        std::vector<short> baselineSignal = GetBaselineSignal(frames);

        std::vector<short> pulseSignal;
        for (size_t f = 0; f < frames; ++f)
        {
            pulseSignal.push_back(baselineSignal[f] + pulseLevel + config_.pedestal);
        }
>>>>>>> f8c5084a
        return pulseSignal;
    };

    std::exponential_distribution<> expWidth(config_.pulseWidthRate), expIpd(config_.pulseIpdRate);
    auto GetPulseWidth = [&]()
    {
        return config_.generatePoisson ? 
            static_cast<uint16_t>(std::ceil(expWidth(gen))) : config_.pulseWidth;
    };

    auto GetPulseIpd = [&]()
    {
        return (config_.generatePoisson) ? 
            static_cast<uint16_t>(std::ceil(expIpd(gen))) : config_.pulseIpd;
    };

    size_t frame = 0;
    std::vector<int16_t> signal; signal.reserve(numFrames);
    while (frame < numFrames)
    {
        // Generate IPD followed by PW
        uint16_t nIpdFrames = std::min<size_t>(numFrames - frame, GetPulseIpd());
        std::vector<short> baselineSignal = GetBaselineSignal(nIpdFrames);
        signal.insert(signal.end(), baselineSignal.begin(), baselineSignal.end());
        frame += nIpdFrames;

        uint16_t nPwFrames = std::min<size_t>(numFrames - frame, GetPulseWidth());
        std::vector<short> pulseSignal = GetPulseSignal(nPwFrames);
        signal.insert(signal.end(), pulseSignal.begin(), pulseSignal.end());
        frame += nPwFrames;
    }
    assert(signal.size() == numFrames);

    return signal;
}

std::vector<int16_t> SortedGenerator::GenerateSignal(size_t numFrames, size_t idx)
{
    auto signal = gen_->GenerateSignal(numFrames, idx);
    std::sort(signal.begin(), signal.end());
    return signal;
}

std::vector<int16_t> RandomizedGenerator::GenerateSignal(size_t numFrames, size_t idx)
{
    std::mt19937 rng(config_.seedFunc(idx));
    auto signal = gen_->GenerateSignal(numFrames, idx);
    std::shuffle(signal.begin(), signal.end(), rng);
    return signal;
}

SimulatedDataSource::SimulatedDataSource(size_t minZmw,
                                         const SimConfig& sim,
                                         size_t lanesPerPool,
                                         size_t framesPerChunk,
                                         std::unique_ptr<SignalGenerator> generator)
    : SimulatedDataSource(minZmw,
                          sim,
                          DataSourceBase::Configuration(PacketLayout(PacketLayout::LayoutType::BLOCK_LAYOUT_DENSE,
                                                                     PacketLayout::EncodingFormat::INT16,
                                                                     {lanesPerPool, framesPerChunk, Mongo::laneSize}),
                                                        std::make_unique<MallocAllocator>()),
                          std::move(generator))
{}

}}  // namespace PacBio::Application<|MERGE_RESOLUTION|>--- conflicted
+++ resolved
@@ -39,35 +39,18 @@
 using namespace PacBio::DataSource;
 using namespace PacBio::Mongo;
 
-<<<<<<< HEAD
-size_t RoundUp(size_t count, size_t blksz)
-{
-    return (count + blksz - 1) / blksz * blksz;
-}
-
-class SimulatedDataSource::DataCache
-{
-public:
-    DataCache(size_t numSignals, size_t numFrames,
-=======
 class SimulatedDataSource::DataCache
 {
 public:
 
     template <typename T>
     DataCache(const SimulatedDataSource::SimConfig& config,
->>>>>>> f8c5084a
               size_t zmwPerBlock, size_t framesPerBlock,
               std::unique_ptr<SignalGenerator> generator,
               T* /*dummy to deduce T*/)
         : bytesPerVal_(sizeof(T))
         , pedestal_(generator->Pedestal())
     {
-<<<<<<< HEAD
-        // Extend the tiling with rounding up
-        const auto numSignalsUpper = RoundUp(numSignals, zmwPerBlock);
-        const auto numFramesUpper  = RoundUp(numFrames, framesPerBlock);
-=======
         static_assert(std::is_same<T, int16_t>::value
                       || std::is_same<T, uint8_t>::value);
         auto RoundUp = [](size_t count, size_t quantum)
@@ -75,29 +58,31 @@
             auto numQuanta = (count + quantum - 1) / quantum;
             return numQuanta * quantum;
         };
->>>>>>> f8c5084a
-
-        numChunks_ = numFramesUpper / framesPerBlock;
+
+        // Need to handle the case where the requested extents don't tile easily into
+        // the block size.  Just roudning them up as a simple solution that lets us only
+        // worry about data replication on the block level.
+        const auto numSignals = RoundUp(config.NumSignals(), zmwPerBlock);
+        const auto numFrames = RoundUp(config.NumFrames(), framesPerBlock);
+
+        numChunks_ = numFrames / framesPerBlock;
         framesPerBlock_ = framesPerBlock;
-        numLanes_ = numSignalsUpper / zmwPerBlock;
+        numLanes_ = numSignals / zmwPerBlock;
         zmwPerBlock_ = zmwPerBlock;
 
-        // Set up a data cache that is populated with integral blocks. This makes it easy to
+        // Set up a data cache that is populated with integral blocks.  This makes it easy to
         // replicate it out as requests for new blocks come in (you just modulo the lane/chunk idx)
         data_.resize(boost::extents[numChunks_][numLanes_][framesPerBlock_][zmwPerBlock_*bytesPerVal_]);
 
-<<<<<<< HEAD
-        for (size_t lane = 0, signalIdx = 0; signalIdx < numSignalsUpper; lane++)
-=======
         size_t lane = 0;
         size_t outOfRangeCount = 0;
         for (size_t signalIdx = 0; signalIdx < numSignals; lane++)
->>>>>>> f8c5084a
         {
             for(size_t zmwIdx = 0; zmwIdx < zmwPerBlock; ++zmwIdx, ++signalIdx)
             {
-                const auto& signal = generator->GenerateSignal(numFramesUpper, signalIdx);
-                for (size_t chunk = 0, frame = 0; frame < numFramesUpper; ++chunk)
+                const auto& signal = generator->GenerateSignal(numFrames, signalIdx);
+                size_t chunk = 0;
+                for (size_t frame = 0; frame < numFrames; ++chunk)
                 {
                     for (size_t frameIdx = 0; frameIdx < framesPerBlock; ++frameIdx, ++frame)
                     {
@@ -172,16 +157,9 @@
                                          DataSource::DataSourceBase::Configuration cfg,
                                          std::unique_ptr<SignalGenerator> generator)
     : BatchDataSource(std::move(cfg)),
-<<<<<<< HEAD
-      cache_(std::make_unique<DataCache>(
-          sim.NumSignals(), sim.NumFrames(), 
-          GetConfig().requestedLayout.BlockWidth(), GetConfig().requestedLayout.NumFrames(), 
-          std::move(generator))),
-=======
       cache_(MakeCache(GetConfig().requestedLayout.Encoding(),
                        sim, GetConfig().requestedLayout.BlockWidth(),
                        GetConfig().requestedLayout.NumFrames(), std::move(generator))),
->>>>>>> f8c5084a
       numZmw_((minZmw + laneSize - 1) / laneSize * laneSize)
 {
     const auto& reqLayout = GetConfig().requestedLayout;
@@ -189,29 +167,24 @@
         PBLOG_WARN << "Unexpected block width requested for SimulatedDataSource. "
                    << "Requested value will be ignored and we will use: " << laneSize;
 
-    std::array<size_t, 3> layoutDims { reqLayout.NumBlocks(), reqLayout.NumFrames(), laneSize};
+    std::array<size_t, 3> layoutDims {
+        reqLayout.NumBlocks(),
+        reqLayout.NumFrames(),
+        laneSize};
     PacketLayout nominalLayout(PacketLayout::BLOCK_LAYOUT_DENSE,
                                reqLayout.Encoding(),
                                layoutDims);
     const auto numPools = (numZmw_ + nominalLayout.NumZmw() - 1) / nominalLayout.NumZmw();
-<<<<<<< HEAD
-=======
     layoutDims[0] = (numZmw_ - nominalLayout.NumZmw() * (numPools - 1)) / laneSize;
     PacketLayout lastLayout(PacketLayout::BLOCK_LAYOUT_DENSE,
                             reqLayout.Encoding(),
                             layoutDims);
 
->>>>>>> f8c5084a
     for (size_t i = 0; i < numPools-1; ++i)
     {
         layouts_[i] = nominalLayout;
     }
-
-    // Last layout is different
-    layoutDims[0] = (numZmw_ - nominalLayout.NumZmw() * (numPools - 1)) / laneSize;
-    layouts_[numPools-1] = PacketLayout(PacketLayout::BLOCK_LAYOUT_DENSE,
-                            PacketLayout::INT16,
-                            layoutDims);
+    layouts_[numPools-1] = lastLayout;
 
     currChunk_ = SensorPacketsChunk(0, GetConfig().requestedLayout.NumFrames());
     currChunk_.SetZmwRange(0, numZmw_);
@@ -222,8 +195,9 @@
 void SimulatedDataSource::ContinueProcessing()
 {
     const auto& layout = layouts_[batchIdx_];
+    const auto startFrame = chunkIdx_ * layout.NumFrames();
     SensorPacket batchData(layout, batchIdx_, currZmw_,
-                           chunkIdx_ * layout.NumFrames(),
+                           startFrame,
                            *GetConfig().allocator);
     for (size_t i = 0; i < layout.NumBlocks(); ++i)
     {
@@ -273,53 +247,53 @@
 {
     std::mt19937 gen(config_.seedFunc(idx));
 
-    auto GetBaselineSignal = [&](size_t frames)
-    {
-<<<<<<< HEAD
-        std::vector<short> baselineSignal(frames);
-        std::normal_distribution<> dist(config_.baselineSignalLevel, config_.baselineSigma);
-        for (auto &b : baselineSignal) b = std::floor(dist(gen));
-=======
+    auto GetBaselineSignal = [&](uint16_t frames)
+    {
         std::normal_distribution<> rng(config_.baselineSignalLevel, config_.baselineSigma);
         std::vector<short> baselineSignal;
         for (size_t f = 0; f < frames; ++f)
         {
             baselineSignal.push_back(std::floor(rng(gen)) + config_.pedestal);
         }
->>>>>>> f8c5084a
         return baselineSignal;
     };
 
-    auto GetPulseSignal = [&](size_t frames)
+    auto GetPulseSignal = [&](uint16_t frames)
     {
         std::uniform_int_distribution<> rng(0, config_.pulseSignalLevels.size() - 1);
         auto pulseLevel = config_.pulseSignalLevels[rng(gen)] - config_.baselineSignalLevel;
-<<<<<<< HEAD
         auto pulseSignal = GetBaselineSignal(frames);
-        for (auto &b : pulseSignal) b += pulseLevel;
-=======
-        std::vector<short> baselineSignal = GetBaselineSignal(frames);
-
-        std::vector<short> pulseSignal;
         for (size_t f = 0; f < frames; ++f)
         {
-            pulseSignal.push_back(baselineSignal[f] + pulseLevel + config_.pedestal);
-        }
->>>>>>> f8c5084a
+            pulseSignal[f] += pulseLevel + config_.pedestal;
+        }
         return pulseSignal;
     };
 
-    std::exponential_distribution<> expWidth(config_.pulseWidthRate), expIpd(config_.pulseIpdRate);
     auto GetPulseWidth = [&]()
     {
-        return config_.generatePoisson ? 
-            static_cast<uint16_t>(std::ceil(expWidth(gen))) : config_.pulseWidth;
+        if (config_.generatePoisson)
+        {
+            std::exponential_distribution<> rng(config_.pulseWidthRate);
+            return static_cast<uint16_t>(std::ceil(rng(gen)));
+        }
+        else
+        {
+            return config_.pulseWidth;
+        }
     };
 
     auto GetPulseIpd = [&]()
     {
-        return (config_.generatePoisson) ? 
-            static_cast<uint16_t>(std::ceil(expIpd(gen))) : config_.pulseIpd;
+        if (config_.generatePoisson)
+        {
+            std::exponential_distribution<> rng(config_.pulseIpdRate);
+            return static_cast<uint16_t>(std::ceil(rng(gen)));
+        }
+        else
+        {
+            return config_.pulseIpd;
+        }
     };
 
     size_t frame = 0;
