--- conflicted
+++ resolved
@@ -8,6 +8,7 @@
 #include <applications/TraceSaver.h>
 #include <dataTypes/BasecallerConfig.h>
 #include <dataTypes/MovieConfig.h>
+#include <dataTypes/SourceConfig.h>
 #include <common/MongoConstants.h>
 #include <common/cuda/memory/ManagedAllocations.h>
 #include <common/graphs/GraphManager.h>
@@ -46,14 +47,6 @@
 // Need a global to support CtrlC handling
 std::atomic<bool> globalHalt{false};
 
-// this could go into a header file.
-SMART_ENUM(Source_t, UNKNOWN, TRACE_FILE, WX2, OTHER_TBD
-);
-
-struct SourceConfig  : public PacBio::Process::ConfigurationObject
-{
-    ADD_ENUM(Source_t,source, Source_t::TRACE_FILE);
-};
 
 // ^^^^
 ///////
@@ -61,13 +54,10 @@
 class SmrtBasecaller : public ThreadedProcessBase
 {
 public:
-<<<<<<< HEAD
-    SmrtBasecaller() {}
-=======
-    SmrtBasecaller(const BasecallerConfig& config)
+    SmrtBasecaller(const BasecallerConfig& config, const SourceConfig& sourceConfig)
         : basecallerConfig_(config)
+        , sourceConfig_(sourceConfig)
     {}
->>>>>>> 65ee3a50
 
     ~SmrtBasecaller()
     {
@@ -101,7 +91,7 @@
 
         // TODO these might need cleanup/moving?  At the least need to be able to set them
         // correctly if not using trace file input
-        switch (sourceConfig_.source())
+        switch (sourceConfig_.source)
         {
             case Source_t::TRACE_FILE:
                 if (!inputTargetFile_.empty())
@@ -141,19 +131,8 @@
         DisablePerformanceMode();
     }
 
-<<<<<<< HEAD
-    SmrtBasecaller &Config(const BasecallerConfig &basecallerConfig, const SourceConfig& sourceConfig)
-    {
-        basecallerConfig_.Load(basecallerConfig);
-        sourceConfig_ .Load(sourceConfig);
-        return *this;
-    }
-
-    const BasecallerConfig &Config() const { return basecallerConfig_; }
-=======
     const BasecallerConfig& Config() const
     { return basecallerConfig_; }
->>>>>>> 65ee3a50
 
 private:
     void MetaDataFromTraceFileSource(const std::string &traceFileName)
@@ -207,20 +186,12 @@
 
     void GroundTruthFromTraceFileSource(const std::string &traceFileName)
     {
-<<<<<<< HEAD
-        auto setBlMeanAndCovar = [](const std::string &traceFileName,
-                                    ConfigurationObject::ConfigurationPod<float> &blMean,
-                                    ConfigurationObject::ConfigurationPod<float> &blCovar,
-                                    const std::string &exceptMsg) {
-            const auto &traceFile = SequelTraceFileHDF5(traceFileName);
-=======
         auto setBlMeanAndCovar = [](const std::string& traceFileName,
                                     float& blMean,
                                     float& blCovar,
                                     const std::string& exceptMsg)
         {
             const auto& traceFile = SequelTraceFileHDF5(traceFileName);
->>>>>>> 65ee3a50
             if (traceFile.simulated)
             {
                 boost::multi_array<float, 2> stateMean;
@@ -241,14 +212,9 @@
                               basecallerConfig_.algorithm.staticDetModelConfig.baselineMean,
                               basecallerConfig_.algorithm.staticDetModelConfig.baselineVariance,
                               "Requested static pipeline analysis but input trace file is not simulated!");
-<<<<<<< HEAD
-        } else if (basecallerConfig_.algorithm.dmeConfig.Method() == BasecallerDmeConfig::MethodName::Fixed &&
-                   basecallerConfig_.algorithm.dmeConfig.SimModel.useSimulatedBaselineParams == true)
-=======
         }
         else if (basecallerConfig_.algorithm.dmeConfig.Method == BasecallerDmeConfig::MethodName::Fixed &&
                  basecallerConfig_.algorithm.dmeConfig.SimModel.useSimulatedBaselineParams == true)
->>>>>>> 65ee3a50
         {
             setBlMeanAndCovar(traceFileName,
                               basecallerConfig_.algorithm.dmeConfig.SimModel.baselineMean,
@@ -275,7 +241,7 @@
         DataSourceBase::Configuration config(layout, std::make_unique<CudaAllocator>());
 
         std::unique_ptr<DataSourceBase> dataSource;
-        switch(sourceConfig_.source())
+        switch(sourceConfig_.source)
         {
             case Source_t::TRACE_FILE:
                 dataSource = std::make_unique<TraceFileDataSource>(std::move(config),
@@ -289,7 +255,7 @@
                 dataSource = std::make_unique<Mongo::DataSource::WXDataSource>(std::move(config) /*, wxconfig tbd*/);
                 break;
             default:
-                throw PBException("Data source " + sourceConfig_.source().toString() + " not supported");
+                throw PBException("Data source " + sourceConfig_.source.toString() + " not supported");
         }
         return std::make_unique<DataSourceRunner>(std::move(dataSource));
     }
@@ -353,15 +319,9 @@
             if (source->PopChunk(chunk, std::chrono::milliseconds{10}))
             {
                 PBLOG_INFO << "Analyzing chunk frames = ["
-<<<<<<< HEAD
-                              + std::to_string(chunk.StartFrame()) + ","
-                              + std::to_string(chunk.StopFrame()) + ")";
-                for (auto &batch : chunk)
-=======
                     + std::to_string(chunk.StartFrame()) + ","
                     + std::to_string(chunk.StopFrame()) + ")";
                 for (auto& batch : chunk)
->>>>>>> 65ee3a50
                     repacker->ProcessInput(std::move(batch));
                 const auto &reports = graph.FlushAndReport(chunkDurationMS);
 
@@ -457,26 +417,18 @@
         auto options = parser.parse_args(argc, (const char* const*) argv);
         ThreadedProcessBase::HandleGlobalOptions(options);
 
-<<<<<<< HEAD
-        ConfigMux mux;
-        BasecallerConfig basecallerConfig;
-        SourceConfig sourceConfig;
-        mux.Add("basecaller", basecallerConfig);
-        mux.Add("common", PacBio::Mongo::Data::GetPrimaryConfig());
-        mux.Add("source", sourceConfig);
-        mux.SetStrict(options.get("strict"));
-        mux.ProcessCommandLine(options.all("config"));
-=======
         Json::Value json = MergeConfigs(options.all("config"));
-        PBLOG_INFO << json;
-        auto configs = ParseCombined(json, PARAM(Data::PrimaryConfig, "common"), PARAM(BasecallerConfig, "basecaller"));
+        PBLOG_DEBUG << json; // this does NOT work with --showconfig
+        auto configs = ParseCombined(json,
+                PARAM(Data::PrimaryConfig, "common"),
+                PARAM(BasecallerConfig, "basecaller"),
+                PARAM(SourceConfig, "source"));
         auto validation = configs.Validate();
         if (validation.ErrorCount() > 0)
         {
             validation.PrintErrors();
-            throw PBException("Json valdiation failed");
-        }
->>>>>>> 65ee3a50
+            throw PBException("Json validation failed");
+        }
 
         if (options.get("showconfig"))
         {
@@ -490,13 +442,11 @@
         }
 
         Data::GetPrimaryConfig() = configs.get<Data::PrimaryConfig>();
-        auto bc = std::unique_ptr<SmrtBasecaller>(new SmrtBasecaller(configs.get<BasecallerConfig>()));
+        auto bc = std::unique_ptr<SmrtBasecaller>(new SmrtBasecaller(configs.get<BasecallerConfig>(),
+                configs.get<SourceConfig>()
+                ));
 
         bc->HandleProcessArguments(parser.args());
-<<<<<<< HEAD
-        bc->Config(basecallerConfig,sourceConfig);
-=======
->>>>>>> 65ee3a50
 
         {
             PacBio::Logging::LogStream ls;
