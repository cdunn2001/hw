--- conflicted
+++ resolved
@@ -88,14 +88,7 @@
     SyncDirection syncDir = hostExecution ? SyncDirection::HostWriteDeviceRead
                                           : SyncDirection::HostReadDeviceWrite;
     metricsFactory_ = std::make_unique<Data::BasecallingMetricsFactory<laneSize>>(
-<<<<<<< HEAD
-            dims, syncDir, true);
-=======
             dims, syncDir);
-    metricsAccumulatorFactory_ = std::make_unique<
-        Data::BasecallingMetricsAccumulatorFactory<laneSize>>(
-            dims, syncDir);
->>>>>>> f5e5dc0a
 }
 
 void HFMetricsFilter::DestroyAllocationPools()
