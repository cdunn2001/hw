--- conflicted
+++ resolved
@@ -7,12 +7,9 @@
 add_library(libTestAppModules OBJECT
     TestBlockRepacker.cpp
     TestBasecaller.cpp
-<<<<<<< HEAD
+    TestSimulatedDataSource.cpp
     TestTraceFileWriter.cpp
     TestTraceSaver.cpp
-=======
-    TestSimulatedDataSource.cpp
->>>>>>> 65f629f1
 )
 
 target_link_libraries(libTestAppModules
