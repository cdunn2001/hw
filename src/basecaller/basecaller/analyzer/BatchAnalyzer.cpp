
// Copyright (c) 2019, Pacific Biosciences of California, Inc.
//
// All rights reserved.
//
// THIS SOFTWARE CONSTITUTES AND EMBODIES PACIFIC BIOSCIENCES' CONFIDENTIAL
// AND PROPRIETARY INFORMATION.
//
// Disclosure, redistribution and use of this software is subject to the
// terms and conditions of the applicable written agreement(s) between you
// and Pacific Biosciences, where "you" refers to you or your company or
// organization, as applicable.  Any other disclosure, redistribution or
// use is prohibited.
//
// THIS SOFTWARE IS PROVIDED BY PACIFIC BIOSCIENCES AND ITS CONTRIBUTORS "AS
// IS" AND ANY EXPRESS OR IMPLIED WARRANTIES, INCLUDING, BUT NOT LIMITED TO,
// THE IMPLIED WARRANTIES OF MERCHANTABILITY AND FITNESS FOR A PARTICULAR
// PURPOSE ARE DISCLAIMED. IN NO EVENT SHALL PACIFIC BIOSCIENCES OR ITS
// CONTRIBUTORS BE LIABLE FOR ANY DIRECT, INDIRECT, INCIDENTAL, SPECIAL,
// EXEMPLARY, OR CONSEQUENTIAL DAMAGES (INCLUDING, BUT NOT LIMITED TO,
// PROCUREMENT OF SUBSTITUTE GOODS OR SERVICES; LOSS OF USE, DATA, OR PROFITS;
// OR BUSINESS INTERRUPTION) HOWEVER CAUSED AND ON ANY THEORY OF LIABILITY,
// WHETHER IN CONTRACT, STRICT LIABILITY, OR TORT (INCLUDING NEGLIGENCE OR
// OTHERWISE) ARISING IN ANY WAY OUT OF THE USE OF THIS SOFTWARE, EVEN IF
// ADVISED OF THE POSSIBILITY OF SUCH DAMAGE.
//
//  Description:
//  Defines members of class BatchAnalyzer.

#include "BatchAnalyzer.h"

#include <algorithm>

#include <pacbio/PBAssert.h>
#include <pacbio/logging/Logger.h>
#include <basecaller/traceAnalysis/AnalysisProfiler.h>

#include <basecaller/traceAnalysis/Baseliner.h>
#include <basecaller/traceAnalysis/FrameLabeler.h>
#include <basecaller/traceAnalysis/PulseAccumulator.h>
#include <basecaller/traceAnalysis/DetectionModelEstimator.h>
#include <basecaller/traceAnalysis/HFMetricsFilter.h>

#include <common/cuda/PBCudaRuntime.h>

#include <dataTypes/LaneDetectionModel.h>
#include <dataTypes/PoolHistogram.h>
#include <dataTypes/TraceBatch.h>
#include <dataTypes/configs/MovieConfig.h>
#include <dataTypes/configs/StaticDetModelConfig.h>

#include "AlgoFactory.h"

using namespace PacBio::Mongo::Data;
using namespace PacBio::Cuda::Memory;

namespace PacBio {
namespace Mongo {
namespace Basecaller {

void BatchAnalyzer::ReportPerformance()
{
    AnalysisProfiler::FinalReport();
}

// These are required here even though defaulted, as this class
// has unique_ptrs to types that are incomplete in the header
// file
BatchAnalyzer& BatchAnalyzer::operator=(BatchAnalyzer&&) = default;
BatchAnalyzer::~BatchAnalyzer() = default;

BatchAnalyzer::BatchAnalyzer(uint32_t poolId,
                             const Data::BatchDimensions& dims,
                             const AlgoFactory& algoFac,
                             DeviceAllocationStash& stash)
    : models_(dims.lanesPerBatch ,
              Cuda::Memory::SyncDirection::HostWriteDeviceRead,
              SOURCE_MARKER())
    , poolId_ (poolId)
{
    Cuda::Memory::StashableAllocRegistrar registrar(poolId, stash);

    baseliner_ = algoFac.CreateBaseliner(poolId, dims, registrar);
    dme_ = std::make_unique<DetectionModelEstimator>(poolId, dims, registrar, algoFac);
    frameLabeler_ = algoFac.CreateFrameLabeler(poolId, dims, registrar);
    pulseAccumulator_ = algoFac.CreatePulseAccumulator(poolId, dims, registrar);
    hfMetrics_ = algoFac.CreateHFMetricsFilter(poolId, dims, registrar);
}

SingleEstimateBatchAnalyzer::SingleEstimateBatchAnalyzer(uint32_t poolId,
                                                         const Data::BatchDimensions& dims,
                                                         const AlgoFactory& algoFac,
                                                         DeviceAllocationStash& stash)
    : BatchAnalyzer(poolId, dims, algoFac, stash)
{
}

DynamicEstimateBatchAnalyzer::DynamicEstimateBatchAnalyzer(uint32_t poolId,
                                                           uint32_t maxPoolId,
                                                           const Data::BatchDimensions& dims,
                                                           const Data::BasecallerDmeConfig& dmeConfig,
                                                           const AlgoFactory& algoFac,
                                                           DeviceAllocationStash& stash)
    : BatchAnalyzer(poolId, dims, algoFac, stash)
{
    // Set up a stagger pattern, such that we always estimate at the requested
    // interval, but estimates for individual batches are spread out evenly
    // between chunks.  For instance if it takes 4 chunks to get enough data
    // for an estimate, then once all startup latencies are finally finished,
    // we'll estimate one quarter of batches during one chunk, the another
    // quarter during the next chunk, and so on.  We'll also arrange things such
    // that we don't do dme estimation on consecutive batches (assuming batches are
    // processed in poolID order), so that the computational workload is a bit more
    // evenly spread out
    const auto framesPerChunk = dims.framesPerBatch;
    const auto chunksPerEstimate = (std::max(dmeConfig.MinFramesForEstimate,1u) + framesPerChunk - 1)
                                 / framesPerChunk;
    poolDmeDelayFrames_ = (poolId % chunksPerEstimate) * framesPerChunk;
}

FixedModelBatchAnalyzer::FixedModelBatchAnalyzer(uint32_t poolId,
                                                 const Data::BatchDimensions& dims,
                                                 const Data::StaticDetModelConfig& staticDetModelConfig,
                                                 const Data::MovieConfig& movieConfig,
                                                 const AlgoFactory& algoFac,
                                                 DeviceAllocationStash& stash)
    : BatchAnalyzer(poolId, dims, algoFac, stash)
{
    // Not running DME, need to fake our model
    Data::LaneModelParameters<Cuda::PBHalf, laneSize> model;

    model.BaselineMode().SetAllMeans(staticDetModelConfig.baselineMean);
    model.BaselineMode().SetAllVars(staticDetModelConfig.baselineVariance);

    auto analogs = staticDetModelConfig.SetupAnalogs(movieConfig);
    for (size_t i = 0; i < analogs.size(); i++)
    {
        model.AnalogMode(i).SetAllMeans(analogs[i].mean);
        model.AnalogMode(i).SetAllVars(analogs[i].var);
    }

    auto view = models_.GetHostView();
    for (size_t i = 0; i < view.Size(); ++i)
    {
        view[i] = model;
    }
}


BatchAnalyzer::OutputType BatchAnalyzer::operator()(const TraceBatchVariant& tbatch)
{
    PBAssert(tbatch.Metadata().PoolId() == poolId_, "Bad pool ID.");
    PBAssert(tbatch.Metadata().FirstFrame() == nextFrameId_, "Bad frame ID.");

    if (Cuda::StreamErrorCount() > 0)
    {
            throw PBException("Unexpected stream synchronization issue(s) was detected before TraceBatch analysis. StreamErrorCount="
            + std::to_string(Cuda::StreamErrorCount()));
    }

    auto ret = AnalyzeImpl(tbatch);

    if (Cuda::StreamErrorCount() > 0)
    {
        throw PBException("Unexpected stream synchronization issue(s) was detected after TraceBatch analysis. StreamErrorCount="
            + std::to_string(Cuda::StreamErrorCount()));
    }
    nextFrameId_ = tbatch.Metadata().LastFrame();

    return ret;
}

BatchAnalyzer::OutputType FixedModelBatchAnalyzer::AnalyzeImpl(const TraceBatchVariant& tbatch)
{
    auto mode = AnalysisProfiler::Mode::REPORT;
    if (tbatch.Metadata().FirstFrame() < static_cast<int32_t>(tbatch.NumFrames())*10+1) mode = AnalysisProfiler::Mode::OBSERVE;
    if (tbatch.Metadata().FirstFrame() < static_cast<int32_t>(tbatch.NumFrames())*2+1)  mode = AnalysisProfiler::Mode::IGNORE;
    AnalysisProfiler profiler(mode, 3.0, 100.0);

    auto baselineProfile = profiler.CreateScopedProfiler(AnalysisStages::Baseline);
    (void)baselineProfile;
    auto baselinedTracesAndMetrics = (*baseliner_)(tbatch);
    auto baselinedTraces = std::move(baselinedTracesAndMetrics.first);
    auto baselinerMetrics = std::move(baselinedTracesAndMetrics.second);

    auto frameProfile = profiler.CreateScopedProfiler(AnalysisStages::FrameLabeling);
    (void)frameProfile;
    auto labelsAndMetrics = (*frameLabeler_)(std::move(baselinedTraces), models_);
    auto labels = std::move(labelsAndMetrics.first);
    auto frameLabelerMetrics = std::move(labelsAndMetrics.second);

    auto pulseProfile = profiler.CreateScopedProfiler(AnalysisStages::PulseAccumulating);
    (void)pulseProfile;
    auto pulsesAndMetrics = (*pulseAccumulator_)(std::move(labels));
    auto pulses = std::move(pulsesAndMetrics.first);
    auto pulseDetectorMetrics = std::move(pulsesAndMetrics.second);

    auto metricsProfile = profiler.CreateScopedProfiler(AnalysisStages::Metrics);
    (void)metricsProfile;

    auto basecallingMetrics = (*hfMetrics_)(
            pulses, baselinerMetrics, models_, frameLabelerMetrics, pulseDetectorMetrics);

    return BatchResult(std::move(pulses), std::move(basecallingMetrics));
}

BatchAnalyzer::OutputType SingleEstimateBatchAnalyzer::AnalyzeImpl(const TraceBatchVariant& tbatch)
{
    auto mode = AnalysisProfiler::Mode::IGNORE;
    if (isModelInitialized_)
    {
        auto framesSince = tbatch.Metadata().FirstFrame() - firstFrameWithEstimates_;
        if (framesSince > tbatch.NumFrames()*2)  mode = AnalysisProfiler::Mode::OBSERVE;
        if (framesSince > tbatch.NumFrames()*10) mode = AnalysisProfiler::Mode::REPORT;
    }
    AnalysisProfiler profiler(mode, 3.0, 100.0);

    // Baseline estimation and subtraction.
    // Includes computing baseline moments.
    assert(baseliner_);
    auto baselineProfile = profiler.CreateScopedProfiler(AnalysisStages::Baseline);
    (void)baselineProfile;
    auto baselinedTracesAndMetrics = (*baseliner_)(tbatch);
    auto baselinedTraces = std::move(baselinedTracesAndMetrics.first);
    auto baselinerMetrics = std::move(baselinedTracesAndMetrics.second);

<<<<<<< HEAD
    if (!isModelInitialized_ && tbatch.GetMeta().FirstFrame() > static_cast<int32_t>(baseliner_->StartupLatency()))
=======
    if (!isModelInitialized_ && tbatch.Metadata().FirstFrame() > baseliner_->StartupLatency())
>>>>>>> a695cd7d
    {
        // Run data through the DME until we get our first real estimate, at which point we
        // stop using the DME and just keep that model forever.
        isModelInitialized_ = dme_->AddBatch(baselinedTraces, baselinerMetrics, &models_, profiler);
    }

    auto pulsesAndMetrics = [&baselinedTraces, &profiler, this]() {
        // When detection model is available, ...
        if (isModelInitialized_)
        {
            // Classify frames.
            assert(frameLabeler_);
            auto frameProfile = profiler.CreateScopedProfiler(AnalysisStages::FrameLabeling);
            (void)frameProfile;
            auto labelsAndMetrics = (*frameLabeler_)(std::move(baselinedTraces),
                                                     models_);
            auto labels = std::move(labelsAndMetrics.first);
            auto frameLabelerMetrics = std::move(labelsAndMetrics.second);

            // Generate pulses with metrics.
            auto pulseProfile = profiler.CreateScopedProfiler(AnalysisStages::PulseAccumulating);
            (void)pulseProfile;
            assert(pulseAccumulator_);
            auto pulsesAndMetrics = (*pulseAccumulator_)(std::move(labels));
            auto pulses = std::move(pulsesAndMetrics.first);
            auto pulseDetectorMetrics = std::move(pulsesAndMetrics.second);

            return std::make_tuple(std::move(pulses),
                                   std::move(frameLabelerMetrics),
                                   std::move(pulseDetectorMetrics));
        }
        else
        {
            auto frameLabelerMetrics = frameLabeler_->EmptyMetrics(baselinedTraces.StorageDims());
            auto labels = frameLabeler_->EmptyLabelsBatch(std::move(baselinedTraces));
            auto pulsesAndMetrics = pulseAccumulator_->EmptyPulseBatch(labels.Metadata(),
                                                                       labels.StorageDims());
            auto pulses = std::move(pulsesAndMetrics.first);
            auto pulseDetectorMetrics = std::move(pulsesAndMetrics.second);
            return std::make_tuple(std::move(pulses),
                                   std::move(frameLabelerMetrics),
                                   std::move(pulseDetectorMetrics));
        }
    }();
    auto& pulses = std::get<0>(pulsesAndMetrics);
    const auto& frameLabelerMetrics = std::get<1>(pulsesAndMetrics);
    const auto& pulseDetectorMetrics = std::get<2>(pulsesAndMetrics);

    auto metricsProfile = profiler.CreateScopedProfiler(AnalysisStages::Metrics);
    (void)metricsProfile;
    auto basecallingMetrics = (*hfMetrics_)(
            pulses, baselinerMetrics, models_, frameLabelerMetrics,
            pulseDetectorMetrics);

    return BatchResult(std::move(pulses), std::move(basecallingMetrics));
}


// WiP: Prototype for analysis that supports slowly varying detection
// model parameters.
BatchAnalyzer::OutputType
DynamicEstimateBatchAnalyzer::AnalyzeImpl(const Data::TraceBatchVariant& tbatch)
{
    assert(baseliner_);
    static const unsigned int nFramesBaselinerStartUp = baseliner_->StartupLatency();
    static const unsigned int nFramesDmeStartUp = dme_->StartupLatency();

    // Minimum number of frames needed for estimating the detection model.
    static const auto minFramesForDme = DetectionModelEstimator::MinFramesForEstimate();

    auto roundToChunkMultiple = [&](size_t val)
    {
        auto numFrames = tbatch.NumFrames();
        return (val + numFrames - 1) / numFrames * numFrames;
    };
    // We want to avoid intial transient phases before profiling.
    // First the baseline filter needs to flush latent transients,
    // then the histogram needs to get a reliable baseline statistics,
    // and then finally we need to gather enough data for the DME to
    // run.
    const auto startupLatency =
          roundToChunkMultiple(nFramesBaselinerStartUp)
        + roundToChunkMultiple(nFramesDmeStartUp);
    auto mode = AnalysisProfiler::Mode::IGNORE;
    if (tbatch.Metadata().FirstFrame() > static_cast<int32_t>(startupLatency))
    {
        auto framesSince = tbatch.Metadata().FirstFrame() - startupLatency;
        if (framesSince > 2*minFramesForDme)  mode = AnalysisProfiler::Mode::OBSERVE;
        if (framesSince > 10*minFramesForDme) mode = AnalysisProfiler::Mode::REPORT;
    }
    AnalysisProfiler profiler(mode, 3.0, 100.0);

    // Baseline estimation and subtraction.
    // Includes computing baseline moments.
    auto baselineProfile = profiler.CreateScopedProfiler(AnalysisStages::Baseline);
    (void)baselineProfile;
    auto baselinedTracesAndMetrics = (*baseliner_)(tbatch);
    auto baselinedTraces = std::move(baselinedTracesAndMetrics.first);
    auto baselinerMetrics = std::move(baselinedTracesAndMetrics.second);

    // We need an early return after baselining.  We don't want to feed the early
    // baseline info into the DME so that it's not tainted with transient startup
    // innacuracies, and we shouldn't run the downstream filters either because
    // the models aren't even sensibly initialized until the first time we hand
    // data to the DME
    if (baselinedTraces.GetMeta().FirstFrame() < static_cast<int32_t>(nFramesBaselinerStartUp + poolDmeDelayFrames_))
    {
        auto emptyLabels = frameLabeler_->EmptyLabelsBatch(std::move(baselinedTraces));
        auto emptyPulsesAndMetrics = pulseAccumulator_->EmptyPulseBatch(emptyLabels.Metadata(),
                                                                        emptyLabels.StorageDims());
        return BatchResult(std::move(emptyPulsesAndMetrics.first), nullptr);
    }
    bool fullEstimation = dme_->AddBatch(baselinedTraces, baselinerMetrics, &models_, profiler);
    if (fullEstimation) fullEstimationOccured_ = true;

    auto frameProfile = profiler.CreateScopedProfiler(AnalysisStages::FrameLabeling);
    (void)frameProfile;
    auto labelsAndMetrics = (*frameLabeler_)(std::move(baselinedTraces), models_);
    auto labels = std::move(labelsAndMetrics.first);
    auto frameLabelerMetrics = std::move(labelsAndMetrics.second);

    auto pulseProfile = profiler.CreateScopedProfiler(AnalysisStages::PulseAccumulating);
    (void)pulseProfile;
    auto pulsesAndMetrics = (*pulseAccumulator_)(std::move(labels));
    auto pulses = std::move(pulsesAndMetrics.first);
    auto pulseDetectorMetrics = std::move(pulsesAndMetrics.second);

    auto metricsProfile = profiler.CreateScopedProfiler(AnalysisStages::Metrics);
    (void)metricsProfile;
    auto basecallingMetrics = (*hfMetrics_)(pulses, baselinerMetrics, models_,
                                            frameLabelerMetrics, pulseDetectorMetrics);

    // TODO: What is the "schedule" pattern of producing metrics.
    // Do not need to be aligned over pools (or lanes).

    // TODO: When metrics are produced, use them to update detection models.
    if (!fullEstimationOccured_)
    {
        auto emptyLabels = frameLabeler_->EmptyLabelsBatch(std::move(baselinedTraces));
        auto emptyPulsesAndMetrics = pulseAccumulator_->EmptyPulseBatch(emptyLabels.Metadata(),
                                                                        emptyLabels.StorageDims());
        return BatchResult(std::move(emptyPulsesAndMetrics.first), nullptr);
    } else
    {
        return BatchResult(std::move(pulses), std::move(basecallingMetrics));
    }
}

}}}     // namespace PacBio::Mongo::Basecaller<|MERGE_RESOLUTION|>--- conflicted
+++ resolved
@@ -224,11 +224,7 @@
     auto baselinedTraces = std::move(baselinedTracesAndMetrics.first);
     auto baselinerMetrics = std::move(baselinedTracesAndMetrics.second);
 
-<<<<<<< HEAD
     if (!isModelInitialized_ && tbatch.GetMeta().FirstFrame() > static_cast<int32_t>(baseliner_->StartupLatency()))
-=======
-    if (!isModelInitialized_ && tbatch.Metadata().FirstFrame() > baseliner_->StartupLatency())
->>>>>>> a695cd7d
     {
         // Run data through the DME until we get our first real estimate, at which point we
         // stop using the DME and just keep that model forever.
