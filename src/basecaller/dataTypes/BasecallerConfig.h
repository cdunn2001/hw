#ifndef mongo_dataTypes_BasecallerConfig_H_
#define mongo_dataTypes_BasecallerConfig_H_

#include <array>

#include <pacbio/process/ConfigurationBase.h>
#include <pacbio/utilities/SmartEnum.h>

#include "AnalogMode.h"
#include "PrimaryConfig.h"

// TODO: After some mongo dust has settled, purge unused configuration properties.

namespace PacBio {
namespace Mongo {
namespace Data {

    class BasecallerInitConfig : public PacBio::Process::ConfigurationObject
    {
    public:
        /// The number of host worker threads to use.  Most parallelism should be
        /// handled internal to the GPU, so this does not need to be large.
        /// A minimum of 3 will allow efficient overlap of upload/download/compute,
        /// but beyond that it shouldn't really be any higher than what is necessary
        /// for active host stages to keep up with the gpu

        // TODO add hooks so that we can switch between gpu and host centric defaults
        // without manually specifying a million parameters
        ADD_PARAMETER(uint32_t, numWorkerThreads, 8);

        /// If true, the threads are bound to a particular set of cores for the
        /// Sequel Alpha machines when running on the host.
        ADD_PARAMETER(bool, bindCores, false);

    public:
        BasecallerInitConfig()
        { }
    };


    class BasecallerTraceHistogramConfig : public PacBio::Process::ConfigurationObject
    {
    public:
        SMART_ENUM(MethodName, Host, Gpu);
        ADD_ENUM(MethodName, Method, MethodName::Host);
        ADD_PARAMETER(unsigned int, NumFramesPreAccumStats, 1000u);

        // Bin size of data histogram is nominally defined as initial estimate
        // of baseline sigma multiplied by this coefficient.
        ADD_PARAMETER(float, BinSizeCoeff, 0.25f);

        // Use fall-back baseline sigma when number of baseline frames is
        // less than this value.
        ADD_PARAMETER(unsigned int, BaselineStatMinFrameCount, 50u);

        // Use this value as an estimate for baseline standard deviation when
        // we have insufficient data.
        ADD_PARAMETER(float, FallBackBaselineSigma, 10.0f);
    };

    class SpiderFixedDmeConfig : public PacBio::Process::ConfigurationObject
    {
        // Configuration parameters for a (temporary) fixed model DME, until we
        // can get a true model estimation filter in place.
        ADD_PARAMETER(float, RefSNR, 60);
        ADD_PARAMETER(float, TAmp, 1.0f / 4.4f);
        ADD_PARAMETER(float, GAmp, 1.7f / 4.4f);
        ADD_PARAMETER(float, CAmp, 1.0f);
        ADD_PARAMETER(float, AAmp, 2.9f / 4.4f);
        ADD_PARAMETER(float, baselineMean, 200.0f);
        ADD_PARAMETER(float, baselineVar, 33.0f);
        ADD_PARAMETER(float, pulseCV, 0.1);
        ADD_PARAMETER(float, shotCoeff, 1.37);
    };


    class BasecallerDmeConfig : public PacBio::Process::ConfigurationObject
    {
    public:
        SMART_ENUM(MethodName, Fixed, EmHost);
        ADD_ENUM(MethodName, Method, MethodName::Fixed);

        // Parameters for the SpiderFixed model, when in use
        ADD_OBJECT(SpiderFixedDmeConfig, SpiderSimModel);

        // Threshold for mixing fractions of analog modes in detection model fit.
        // Associated confidence factor is defined using this threshold.
        // Must be non-negative.
        ADD_PARAMETER(float, AnalogMixFractionThreshold, 0.039f);

        // Upper bound for expectation-maximization iterations.
        ADD_PARAMETER(unsigned short, EmIterationLimit, 20);

        // A factor that is multiplied into the G-test statistic before
        // computing the p-value. Ideally, this would be 1.0.
        // If set <= 0, the associated confidence factor will always be 1.0.
        // If set < 0, the G-test computation is skipped entirely.
        ADD_PARAMETER(float, GTestStatFactor, -1.0f);

        // If IterateToLimit is set, EM estimation algorithm will consistently
        // iterate until it reaches EmIterationLimit, regardless of meeting
        // the convergence criterion. This is primarily useful for
        // speed benchmarking.
        ADD_PARAMETER(bool, IterateToLimit, false);

        // Parameters for the fuzzy threshold for minimum analog SNR in
        // DmeMonochrome confidence factor.
        // Largest SNR for which the confidence factor is 0.
        ADD_PARAMETER(float, MinAnalogSnrThresh0, 2.0f);
        // Smallest SNR for which the confidence factor is 1.
        ADD_PARAMETER(float, MinAnalogSnrThresh1, 4.0f);

        // A non-negative coefficient for the regularization term for pulse
        // amplitude scale estimation in DmeMonochrome. This is multiplied by
        // the confidence of the running-average model. Setting this parameter
        // to zero effectively disables the regularization.
        ADD_PARAMETER(float, PulseAmpRegularization, 0.0f);

        // A coefficient to scale the threshold used in DmeMonochrome to
        // penalize the confidence if the SNR drops dramatically.
        // The primary motive for this confidence factor is to guard against
        // registration error in the fit when there are few data representing
        // incorporation of the brightest analog in the data.
        // If this parameter is set to 1.0, the SnrDrop confidence factor will
        // be zero if the signal level for the brightest analog is estimated to
        // be less than a threshold, which is defined to be logarithmically
        // one-third of the way from the second-brightest analog to the
        // brightest one, according to the running-average model, and possibly
        // reduced by low confidence.
        // Set this parameter to a negative value to effectively disable this
        // confidence factor (i.e., make it always evaluate to 1.0).
        // Cannot be larger than the pulse amplitude ratio of the brightest to
        // the second-brightest analog.
        ADD_PARAMETER(float, SnrDropThresh, 1.0f);

        // If the confidence score for an estimate is less than
        // SuccessConfidenceThresh, it is set to zero.
        ADD_PARAMETER(float, SuccessConfidenceThresh, 0.10f);

        // ----------------------------------------------------
        // Stuff below here was merely copied from Sequel and
        // is not _yet_ used in Mongo.

        // Model update is all or nothing (as opposed to mixing update)?
        ADD_PARAMETER(bool, PureUpdate, false);

        // Maximum weight used for updating detection model.
        ADD_PARAMETER(float, ModelUpdateWeightMax, 0.50f);

        // Threshold for Mahalanobis distance of analog means from background distribution.
        // Default corresponds to chi-square probability of 0.90;
        ADD_PARAMETER(float, ThreshAnalogSNR, 2.149f);

        ADD_PARAMETER(uint32_t, FirstAttemptsIterMultiple, 2);

        ADD_PARAMETER(unsigned int, NumBinsMin, 500);

        ADD_PARAMETER(float, ConvergeCoeff, 3.0e-5);

        // 1 will round up to a single full chunk.
        ADD_PARAMETER(uint32_t, MinFramesForEstimate, 4000);

        // Number of frames to skip between estimation attempts.
        ADD_PARAMETER(unsigned int, MinSkipFrames, 0);

        // Coefficient for the reduction of model confidence triggered by laser
        // power changes.
        // Set less than zero to preserve prior behavior, described by comment
        // for ConfidenceHalfLife[01].
        // If LaserPowerChangeReduceConfidence >= 0, the (nominal) confidence
        // half-life will be constant ConfidenceHalfLife1.
        // Model confidence will be reduced for each laser power change.
        // Used only by 1C4A (Spider).
        ADD_PARAMETER(float, LaserPowerChangeReduceConfidence, -1.0f);

        // Half-life of confidence decay of dection model in units of frames.
        // Only used by 1C4A (Spider).
        // If LaserPowerChangeReduceConfidence < 0,
        // half-life is ConfidenceHalfLife0 until a fixed number of frames that
        // is defined to approximate the median of ALP duration.
        // Then half-life ramps to ConfidenceHalfLife1 at a frame count that
        // is defined to approximate the 97.5-th percentile of ALP duration.
        // Typically, ConfidenceHalfLife0 < ConfidenceHalfLife1.
        ADD_PARAMETER(unsigned int, ConfidenceHalfLife0, 4096);
        ADD_PARAMETER(unsigned int, ConfidenceHalfLife1, 12000);

        // Term to enhance the confidence half-life when the trace data exhibit
        // no sign of polymerization activity (e.g., low trace autocorrelation).
        // When set to a value x, the half-life will be enhanced by a factor of
        // up to (1 + x). Typically, x >= 0, but this is not strictly required.
        // Used only by 1C4A (Spider).
        ADD_PARAMETER(float, ConfidenceHalfLifePauseEnhance, 0.0f);

        // Parameters to control the DmeMonochrome confidence factor that
        // applies a fuzzy threshold on the log of a Pearson's chi-square (PCS)
        // statistic. Both are offsets from a scale A set by the total of the
        // bin counts. If log(PCS) < A + GofLogChiSqrThresh1, the confidence
        // factor is 1. If log(PCS) > A + GofLogChiSqrThresh1 +
        // GofLogChiSqrThresh2, the confidence factor is 0.
        // Required: GofLogChiSqrThresh2 > 0.
        // To effectively disable this confidence factor, set
        // GofLogChiSqrThresh1 >= 100.
        // When enabled, suggest GofLogChiSqrThresh1 approx 1.0.
        ADD_PARAMETER(float, GofLogChiSqrThresh1, 111.0f);
        ADD_PARAMETER(float, GofLogChiSqrThresh2, 8.0f);
    };


    class BasecallerFrameLabelerConfig : public PacBio::Process::ConfigurationObject
    {
    public:
        // TODO: When we are done testing subframe and it presumably becomes
        //       default, consider putting subframe specific options into a
        //       new subgroup

        SMART_ENUM(MethodName, NoOp, DeviceSubFrameGaussCaps)
        ADD_ENUM(MethodName, Method, MethodName::DeviceSubFrameGaussCaps);

        ADD_PARAMETER(float, UpperThreshold, 7.0f);
        ADD_PARAMETER(float, LowerThreshold, 2.0f);
        ADD_PARAMETER(float, Alpha, 1.0f);
        ADD_PARAMETER(float, Beta, 1.0f);
        ADD_PARAMETER(float, Gamma, 1.0f);
    };

    class BasecallerPulseAccumConfig : public PacBio::Process::ConfigurationObject
    {
    public:
        SMART_ENUM(MethodName, NoOp, HostSimulatedPulses, HostPulses, GpuPulses)
        ADD_ENUM(MethodName, Method, MethodName::GpuPulses);

        // Increasing this number will directly increase memory usage, even if
        // we don't saturate the allowed number of calls, so be conservative
<<<<<<< HEAD
        ADD_PARAMETER(uint32_t, maxCallsPerZmw, 24);
=======
        ADD_PARAMETER(uint32_t, maxCallsPerZmw, 12);
>>>>>>> ec202b50
    };

    class BasecallerMetricsConfig : public PacBio::Process::ConfigurationObject
    {
    public:
        SMART_ENUM(MethodName, HFMetrics, NoOp);
        ADD_ENUM(MethodName, Method, MethodName::HFMetrics);

        ADD_PARAMETER(uint32_t, sandwichTolerance, 0);
    };


    class BasecallerBaselinerConfig : public PacBio::Process::ConfigurationObject
    {
        CONF_OBJ_SUPPORT_COPY(BasecallerBaselinerConfig)
    public:
        SMART_ENUM(MethodName,
                   MultiScaleLarge, MultiScaleMedium, MultiScaleSmall,
                   TwoScaleLarge, TwoScaleMedium, TwoScaleSmall,
                   DeviceMultiScale,
                   NoOp);
        ADD_ENUM(MethodName, Method, MethodName::DeviceMultiScale);
        ADD_PARAMETER(uint16_t, AutocorrLagFrames, 4u);
    };


    class BasecallerPulseToBaseConfig : public PacBio::Process::ConfigurationObject
    {
        CONF_OBJ_SUPPORT_COPY(BasecallerPulseToBaseConfig)
    public:
        SMART_ENUM(MethodName, Simple, Simulator, SigmaCut, ExShortPulse);
        ADD_ENUM(MethodName, Method, MethodName::Simple);

        ADD_PARAMETER(uint32_t, BasesPerZmwChunk, 50u); // used by p2bsimulator ... maybe moved up?
        ADD_PARAMETER(float, SnrThresh, 100.0f);
        ADD_PARAMETER(double, XspAmpThresh, 0.70);  // Valid range is [0, 1].
        ADD_PARAMETER(float, XspWidthThresh, 3.5f); // Must be >= 0.
    };


    class SimulatedFaults : public PacBio::Process::ConfigurationObject
    {
        ADD_PARAMETER(int, negativeDyeSpectrumCounter,0);
    };


    class BasecallerAlgorithmConfig :  public PacBio::Process::ConfigurationObject
    {
        CONF_OBJ_SUPPORT_COPY(BasecallerAlgorithmConfig);
    public:
        ADD_OBJECT(BasecallerBaselinerConfig, baselinerConfig);
        ADD_OBJECT(BasecallerTraceHistogramConfig, traceHistogramConfig);
        ADD_OBJECT(BasecallerDmeConfig, dmeConfig);
        ADD_OBJECT(BasecallerFrameLabelerConfig, frameLabelerConfig);
        ADD_OBJECT(BasecallerPulseAccumConfig, pulseAccumConfig);
        ADD_OBJECT(BasecallerPulseToBaseConfig, PulseToBase);
        ADD_OBJECT(BasecallerMetricsConfig, Metrics);
        ADD_OBJECT(SimulatedFaults, simulatedFaults);

        ADD_PARAMETER(bool, staticAnalysis, true);

    public:
        std::string CombinedMethodName() const
        {
            return baselinerConfig.Method().toString() + "_"
                 + dmeConfig.Method().toString() + "_"
                 + frameLabelerConfig.Method().toString() + "_"
                 + PulseToBase.Method().toString() + "_"
                 + Metrics.Method().toString();
        }

        void SetSpiderDefaults()
        {
        }
    };


    class BasecallerConfig : public PacBio::Process::ConfigurationObject
    {
        CONF_OBJ_SUPPORT_COPY(BasecallerConfig);
        ADD_OBJECT(BasecallerInitConfig, init);
        ADD_OBJECT(BasecallerAlgorithmConfig, algorithm);
    };

}}}     // namespace PacBio::Mongo::Data


#endif //mongo_dataTypes_BasecallerConfig_H_<|MERGE_RESOLUTION|>--- conflicted
+++ resolved
@@ -231,11 +231,7 @@
 
         // Increasing this number will directly increase memory usage, even if
         // we don't saturate the allowed number of calls, so be conservative
-<<<<<<< HEAD
-        ADD_PARAMETER(uint32_t, maxCallsPerZmw, 24);
-=======
         ADD_PARAMETER(uint32_t, maxCallsPerZmw, 12);
->>>>>>> ec202b50
     };
 
     class BasecallerMetricsConfig : public PacBio::Process::ConfigurationObject
