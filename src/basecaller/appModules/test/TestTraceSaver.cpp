--- conflicted
+++ resolved
@@ -238,12 +238,8 @@
         EXPECT_EQ(reader.Scan().ChipInfo().xtalkCorrection.num_elements(), crossTalk.num_elements());
         EXPECT_FLOAT_EQ(reader.Scan().ChipInfo().xtalkCorrection[DefaultXtalkSize/2][DefaultXtalkSize/2],
                         crossTalk[DefaultXtalkSize/2][DefaultXtalkSize/2]);
-<<<<<<< HEAD
         EXPECT_EQ(reader.Scan().RunInfo().Platform(), platform);
-        EXPECT_EQ(reader.Scan().RunInfo().platformId, platform);
-=======
         EXPECT_EQ(reader.Scan().RunInfo().platformId, platformId);
->>>>>>> 57550a78
         EXPECT_EQ(reader.Scan().RunInfo().instrumentName, instrumentName);
 
         boost::multi_array<TOut, 1> zmwTrace(boost::extents[numFrames]);  // read entire ZMW
@@ -360,12 +356,8 @@
         EXPECT_EQ(reader.Scan().ChipInfo().xtalkCorrection.num_elements(), crossTalk.num_elements());
         EXPECT_FLOAT_EQ(reader.Scan().ChipInfo().xtalkCorrection[DefaultXtalkSize/2][DefaultXtalkSize/2],
                         crossTalk[DefaultXtalkSize/2][DefaultXtalkSize/2]);
-<<<<<<< HEAD
         EXPECT_EQ(reader.Scan().RunInfo().Platform(), platform);
-        EXPECT_EQ(reader.Scan().RunInfo().platformId, platform);
-=======
         EXPECT_EQ(reader.Scan().RunInfo().platformId, platformId);
->>>>>>> 57550a78
         EXPECT_EQ(reader.Scan().RunInfo().instrumentName, instrumentName);
         EXPECT_EQ(frames, reader.Traces().NumFrames());
         const auto& holexy = reader.Traces().HoleXY();
