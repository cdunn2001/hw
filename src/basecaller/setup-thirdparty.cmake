set (VERSION bid39)

<<<<<<< HEAD
set (LOCAL_THIRD_PARTY_SCRIPTS off CACHE BOOL "Use local version of third party scripts" FORCE)
=======
set (LOCAL_THIRD_PARTY_SCRIPTS OFF CACHE BOOL "Use local version of third party scripts" FORCE)
>>>>>>> 65f629f1
set (LOCAL_THIRD_PARTY_LOCATION ${CMAKE_CURRENT_LIST_DIR}/pa-third-party CACHE STRING "Location of a local  pa-third-party repository" FORCE)

function (SetupProject projName)

list(APPEND CMAKE_MODULE_PATH
    "${CMAKE_CURRENT_LIST_DIR}/nexus-versions"
)

if (LOCAL_THIRD_PARTY_SCRIPTS)
    include(${LOCAL_THIRD_PARTY_LOCATION}/setup.cmake)
    set(CMAKE_MODULE_PATH ${CMAKE_MODULE_PATH} PARENT_SCOPE)
    message("Setting module path to: " ${CMAKE_MODULE_PATH})
else()

    set(REPO_URL http://nexus.pacificbiosciences.com/repository/maven-thirdparty) # TODO: use https once it is available
    set(DOWNLOAD_TIMEOUT 60) # seconds
    set(LOCK_TIMEOUT 600) # seconds
    execute_process(COMMAND git rev-parse --show-toplevel OUTPUT_VARIABLE GIT_ROOT OUTPUT_STRIP_TRAILING_WHITESPACE)
    set(DEPCACHE ${GIT_ROOT}/depcache)

    set(ROOT ${DEPCACHE}/pa-versions/${VERSION}/${projName})
    FILE(MAKE_DIRECTORY ${DEPCACHE}/pa-versions/${VERSION})

    set(DEP_ARCHIVE_FILE pacbio-pa-third-party-${projName}-versions-${VERSION}-noarch.tar.gz)
    set(DEP_ARCHIVE ${DEPCACHE}/pa-versions/${DEP_ARCHIVE_FILE})
    set(DEP_LOCK_FILE ${DEPCACHE}/pa-versions.lock)
    FILE(LOCK ${DEP_LOCK_FILE} TIMEOUT ${LOCK_TIMEOUT})
    IF(NOT EXISTS "${ROOT}")
      set(URL ${REPO_URL}/pa-versions/pa-versions/${VERSION}/${DEP_ARCHIVE_FILE})
      message("Will download dependency pa-version to ${ROOT} from ${URL}")
      # Download the tarball
      FILE(REMOVE_RECURSE ${ROOT})
      FILE(REMOVE ${DEP_ARCHIVE} ${DEP_ARCHIVE}.md5)
      message("Downloading ${URL}.md5")
      FILE(DOWNLOAD 
        ${URL}.md5 ${DEP_ARCHIVE}.md5 
        INACTIVITY_TIMEOUT ${DOWNLOAD_TIMEOUT} 
        TIMEOUT ${DOWNLOAD_TIMEOUT} 
        STATUS DOWNLOAD_STATUS
      )
      FILE(STRINGS ${DEP_ARCHIVE}.md5 DEP_ARCHIVE_MD5 NO_HEX_CONVERSION)
      IF ("${DEP_ARCHIVE_MD5}" MATCHES "[a-f0-9]+")
        message("MD5 is ${DEP_ARCHIVE_MD5}")
      ELSE()
        message(FATAL_ERROR "Failed to download md5 from: ${URL}.md5; Status: ${DOWNLOAD_STATUS}; File is: ${DEP_ARCHIVE}.md5; MD5 is: ${DEP_ARCHIVE_MD5}")
      ENDIF()
      message("Downloading ${URL}")
      FILE(DOWNLOAD ${URL} ${DEP_ARCHIVE} 
        INACTIVITY_TIMEOUT ${DOWNLOAD_TIMEOUT} 
        TIMEOUT ${DOWNLOAD_TIMEOUT} 
        STATUS DOWNLOAD_STATUS 
        SHOW_PROGRESS 
        EXPECTED_MD5 ${DEP_ARCHIVE_MD5}
      )
      message("download archive status ${DOWNLOAD_STATUS}")

      execute_process(
        COMMAND ${CMAKE_COMMAND} -E tar xzf ${DEP_ARCHIVE}
        WORKING_DIRECTORY ${DEPCACHE}/pa-versions
      )
      FILE(RENAME ${DEPCACHE}/pa-versions/pacbio-pa-third-party-${projName}-versions-${VERSION}-noarch ${ROOT})
    ENDIF(NOT EXISTS "${ROOT}")
    FILE(LOCK "${DEP_LOCK_FILE}" RELEASE)
    IF(NOT EXISTS "${ROOT}")
      message(FATAL_ERROR "Expected dependency ${package} in ${ROOT}")
    ENDIF()

    include(${ROOT}/setup.cmake)
    set(CMAKE_MODULE_PATH ${CMAKE_MODULE_PATH} PARENT_SCOPE)
    message("Setting module path to: " ${CMAKE_MODULE_PATH})
endif()
endfunction(SetupProject)

# TODO this doesn't need to be a function...
SetupProject(mongo)<|MERGE_RESOLUTION|>--- conflicted
+++ resolved
@@ -1,10 +1,6 @@
 set (VERSION bid39)
 
-<<<<<<< HEAD
-set (LOCAL_THIRD_PARTY_SCRIPTS off CACHE BOOL "Use local version of third party scripts" FORCE)
-=======
 set (LOCAL_THIRD_PARTY_SCRIPTS OFF CACHE BOOL "Use local version of third party scripts" FORCE)
->>>>>>> 65f629f1
 set (LOCAL_THIRD_PARTY_LOCATION ${CMAKE_CURRENT_LIST_DIR}/pa-third-party CACHE STRING "Location of a local  pa-third-party repository" FORCE)
 
 function (SetupProject projName)
