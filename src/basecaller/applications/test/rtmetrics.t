--- conflicted
+++ resolved
@@ -19,15 +19,9 @@
 
   $ cat rtmetrics.csv
   StartFrame,NumFrames,StartFrameTS,EndFrameTS,TestRegion_Baseline_sampleCV,TestRegion_Baseline_sampleMean,TestRegion_Baseline_sampleMed,TestRegion_Baseline_sampleSize,TestRegion_Baseline_sampleTotal,TestRegion_BaselineStd_sampleCV,TestRegion_BaselineStd_sampleMean,TestRegion_BaselineStd_sampleMed,TestRegion_BaselineStd_sampleSize,TestRegion_BaselineStd_sampleTotal,TestRegion_SNR_A_sampleCV,TestRegion_SNR_C_sampleCV,TestRegion_SNR_G_sampleCV,TestRegion_SNR_T_sampleCV,TestRegion_SNR_A_sampleMean,TestRegion_SNR_C_sampleMean,TestRegion_SNR_G_sampleMean,TestRegion_SNR_T_sampleMean,TestRegion_SNR_A_sampleMed,TestRegion_SNR_C_sampleMed,TestRegion_SNR_G_sampleMed,TestRegion_SNR_T_sampleMed,TestRegion_SNR_A_sampleSize,TestRegion_SNR_C_sampleSize,TestRegion_SNR_G_sampleSize,TestRegion_SNR_T_sampleSize,TestRegion_SNR_A_sampleTotal,TestRegion_SNR_C_sampleTotal,TestRegion_SNR_G_sampleTotal,TestRegion_SNR_T_sampleTotal
-<<<<<<< HEAD
-  20456,4096,0,0,63.99*,299.84*,-1,4096,4096,64.0*,5.84*,-1,4096,4096,64.0*,64.0*,64.0*,64.0*,40.38*,27.27*,17.56*,11.11*,-1,-1,-1,-1,4096,4096,4096,4096,4096,4096,4096,4096 (glob)
-  24552,4096,0,0,63.99*,299.84*,-1,4096,4096,64.0*,5.85*,-1,4096,4096,64.0*,64.0*,64.0*,64.0*,40.39*,27.28*,17.56*,11.10*,-1,-1,-1,-1,4096,4096,4096,4096,4096,4096,4096,4096 (glob)
-  28648,4096,0,0,63.99*,299.84*,-1,4096,4096,64.0*,5.85*,-1,4096,4096,64.0*,64.0*,64.0*,64.0*,40.39*,27.28*,17.56*,11.11*,-1,-1,-1,-1,4096,4096,4096,4096,4096,4096,4096,4096 (glob)
-=======
-  20456,4096,0,40960000,117.06*,0.79*,0.70*,4096,4096,64.0*,5.84*,5.84*,4096,4096,64.0*,64.0*,64.0*,64.0*,40.39*,27.28*,17.57*,11.11*,40.34*,27.24*,17.56*,11.10*,4096,4096,4096,4096,4096,4096,4096,4096 (glob)
-  24552,4096,0,40960000,121.72*,0.74*,0.68*,4096,4096,64.0*,5.85*,5.85*,4096,4096,64.0*,64.0*,64.0*,64.0*,40.39*,27.28*,17.56*,11.10*,40.32*,27.24*,17.55*,11.09*,4096,4096,4096,4096,4096,4096,4096,4096 (glob)
-  28648,4096,0,40960000,121.86*,0.73*,0.67*,4096,4096,64.0*,5.85*,5.85*,4096,4096,64.0*,64.0*,64.0*,64.0*,40.39*,27.28*,17.56*,11.11*,40.32*,27.24*,17.55*,11.10*,4096,4096,4096,4096,4096,4096,4096,4096 (glob)
->>>>>>> 613a4c58
+  20456,4096,0,40960000,63.99*,299.85*,299.85*,4096,4096,64.0*,5.84*,5.84*,4096,4096,64.0*,64.0*,64.0*,64.0*,40.39*,27.28*,17.57*,11.11*,40.34*,27.24*,17.56*,11.10*,4096,4096,4096,4096,4096,4096,4096,4096 (glob)
+  24552,4096,0,40960000,63.99*,299.85*,299.84*,4096,4096,64.0*,5.85*,5.85*,4096,4096,64.0*,64.0*,64.0*,64.0*,40.39*,27.28*,17.56*,11.10*,40.32*,27.24*,17.55*,11.09*,4096,4096,4096,4096,4096,4096,4096,4096 (glob)
+  28648,4096,0,40960000,63.99*,299.85*,299.84*,4096,4096,64.0*,5.85*,5.85*,4096,4096,64.0*,64.0*,64.0*,64.0*,40.39*,27.28*,17.56*,11.11*,40.32*,27.24*,17.55*,11.10*,4096,4096,4096,4096,4096,4096,4096,4096 (glob)
 
   $ smrt-basecaller --config source.TraceReplication='{"numFrames":32768,"numZmwLanes":64,"traceFile":"'$TRCIN'"}' \
   > --config system.basecallerConcurrency=1 \
@@ -55,10 +49,10 @@
                                       63.99* (glob)
                                   ],
                                   "sampleMean": [
-                                      299.84* (glob)
+                                      299.85* (glob)
                                   ],
                                   "sampleMed": [
-                                      0.677* (glob)
+                                      299.84* (glob)
                                   ],
                                   "sampleSize": [
                                       4096
