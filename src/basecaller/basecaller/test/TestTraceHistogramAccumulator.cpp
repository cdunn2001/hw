--- conflicted
+++ resolved
@@ -35,12 +35,8 @@
 
 #include <appModules/SimulatedDataSource.h>
 
+#include <basecaller/traceAnalysis/TraceHistogramAccumHost.h>
 #include <basecaller/traceAnalysis/TraceHistogramAccumDevice.h>
-#include <basecaller/traceAnalysis/TraceHistogramAccumHost.h>
-<<<<<<< HEAD
-#include <basecaller/traceAnalysis/TraceHistogramAccumDevice.h>
-=======
->>>>>>> 36fc6dfa
 #include <common/cuda/memory/DeviceAllocationStash.h>
 #include <common/cuda/memory/ManagedAllocations.h>
 #include <common/cuda/utility/CudaArray.h>
@@ -162,11 +158,7 @@
         case TestTypes::DeviceSharedContigCoopWarps:
         case TestTypes::DeviceSharedContig2DBlock:
         case TestTypes::DeviceSharedInterleaved2DBlock:
-<<<<<<< HEAD
             TraceHistogramAccumDevice::Configure(histConfig, anlyConfig);
-=======
-            TraceHistogramAccumDevice::Configure(config);
->>>>>>> 36fc6dfa
             break;
         }
     }
