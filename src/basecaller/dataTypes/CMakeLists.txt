
cmake_minimum_required(VERSION 3.13)

set(CPP_LIST
    AnalogMode.h
    BasecallBatch.h
    BasecallBatch.cpp
    BasecallerConfig.h
    BasecallingMetrics.h
    BasecallingMetrics.cpp
    BaselinerStatAccumulator.h
    BaselinerStatAccumulator.cpp
    BaselinerStatAccumState.h
    BasicTypes.h
    BatchData.h
    BatchData.cpp
    BatchMetadata.h
    BatchMetadata.cpp
    BatchResult.h
    BatchResult.cpp
    BatchVectors.h
    BatchVectors.cpp
    BatchVectors.cuh
    BatchVectors.cu
    HQRFPhysicalStates.h
    CameraTraceBatch.h
    CameraTraceBatch.cpp
    ConfigForward.h
    DetectionModelHost.h
    DetectionModelHost.cpp
    LaneDetectionModel.h
    LaneDetectionModel.cpp
    LabelsBatch.h
    LabelsBatch.cpp
    MovieConfig.h
    MovieConfig.cpp
    PoolHistogram.h
    PoolHistogram.cpp
    PrimaryConfig.h
    Pulse.h
    Pulse.cpp
    PulseBatch.h
    PulseBatch.cpp
<<<<<<< HEAD
    StaticDetModelConfig.h
    StaticDetModelConfig.cpp
=======
    TraceAnalysisMetrics.h
>>>>>>> 9b5cd8be
    TraceBatch.h
    TraceBatch.cpp
    TrainedCartParams.h
    TrainedCartParams.cpp
    UHistogramSimd.h
    UHistogramSimd.cpp
)

set(CUDA_LIST
    BatchData.cuh
    BatchData.cu
        StaticDetModelConfig.h StaticDetModelConfig.cpp)

add_library(libMongoDataTypes STATIC
    ${CPP_LIST}
    ${CUDA_LIST}
)

target_link_libraries(libMongoDataTypes
    PUBLIC
libBazio
        libMongoCommon
        libMongoCommonCuda
        libPacbioCplusplusApi
)

target_include_directories(libMongoDataTypes
    PUBLIC
        ${MONGO_PROJECT_DIR}
        ${CMAKE_CUDA_TOOLKIT_INCLUDE_DIRECTORIES}
)

 set_target_properties(libMongoDataTypes PROPERTIES
     CUDA_SEPARABLE_COMPILATION ON
 )<|MERGE_RESOLUTION|>--- conflicted
+++ resolved
@@ -41,12 +41,9 @@
     Pulse.cpp
     PulseBatch.h
     PulseBatch.cpp
-<<<<<<< HEAD
     StaticDetModelConfig.h
     StaticDetModelConfig.cpp
-=======
     TraceAnalysisMetrics.h
->>>>>>> 9b5cd8be
     TraceBatch.h
     TraceBatch.cpp
     TrainedCartParams.h
@@ -58,7 +55,7 @@
 set(CUDA_LIST
     BatchData.cuh
     BatchData.cu
-        StaticDetModelConfig.h StaticDetModelConfig.cpp)
+)
 
 add_library(libMongoDataTypes STATIC
     ${CPP_LIST}
