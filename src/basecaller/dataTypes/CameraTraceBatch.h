--- conflicted
+++ resolved
@@ -12,47 +12,6 @@
 namespace Mongo {
 namespace Data {
 
-<<<<<<< HEAD
-// Factory class, to simplify the construction of
-// baselineSubtractedTraces+Stats pair instances.
-=======
-
-/// Baseline-subtracted trace data with statistics
-class CameraTraceBatch : public TraceBatch<BaselinedTraceElement>
-{
-public:     // Types
-    using ElementType = BaselinedTraceElement;
-
-public:     // Structors and assignment
-    CameraTraceBatch(const BatchMetadata& meta,
-                     const BatchDimensions& dims,
-                     Cuda::Memory::SyncDirection syncDirection,
-                     const Cuda::Memory::AllocationMarker& marker)
-        : TraceBatch<ElementType>(meta, dims, syncDirection, marker)
-        , stats_ (dims.lanesPerBatch, syncDirection, marker)
-    { }
-
-    CameraTraceBatch(const CameraTraceBatch&) = delete;
-    CameraTraceBatch(CameraTraceBatch&&) = default;
-
-    CameraTraceBatch& operator=(const CameraTraceBatch&) = delete;
-    CameraTraceBatch& operator=(CameraTraceBatch&&) = default;
-
-public:     // Access to statistics
-    const Cuda::Memory::UnifiedCudaArray<BaselinerStatAccumState>& Stats() const
-    { return stats_; }
-
-    Cuda::Memory::UnifiedCudaArray<BaselinerStatAccumState>& Stats()
-    { return stats_; }
-
-private:    // Data
-    // Statistics for each ZMW in the batch, one element per lane.
-    // TODO: Use half-precision for floating-point members of BaselinerStatAccumulator.
-    Cuda::Memory::UnifiedCudaArray<BaselinerStatAccumState> stats_;
-};
-
-// Factory class, to simplify the construction of CameraTraceBatch instances.
->>>>>>> f5e5dc0a
 // This class will handle the small collection of constructor arguments that
 // need to change depending on the pipeline configuration, but otherwise are
 // generally constant between different batches
@@ -73,13 +32,10 @@
 
     std::pair<TraceBatch<ElementType>, Cuda::Memory::UnifiedCudaArray<BaselinerStatAccumState>> NewBatch(const BatchMetadata& meta) const
     {
-<<<<<<< HEAD
-        return std::make_pair(TraceBatch<ElementType>(meta, dims_, syncDirection_, tracePool_, pinned_),
+        const auto& marker = SOURCE_MARKER();
+        return std::make_pair(TraceBatch<ElementType>(meta, dims_, syncDirection_, marker),
                               Cuda::Memory::UnifiedCudaArray<BaselinerStatAccumState>(
-                                  dims_.lanesPerBatch, syncDirection_, pinned_, statsPool_));
-=======
-        return CameraTraceBatch(meta, dims_, syncDirection_, SOURCE_MARKER());
->>>>>>> f5e5dc0a
+                                  dims_.lanesPerBatch, syncDirection_, marker));
     }
 
 private:
@@ -87,20 +43,6 @@
     BatchDimensions dims_;
 };
 
-<<<<<<< HEAD
-=======
-// Define overloads for this function, so that we can track kernel invocations, and
-// so that we can be converted to our gpu specific representation
-inline auto KernelArgConvert(CameraTraceBatch& obj, const Cuda::KernelLaunchInfo& info)
-{
-    return obj.GetDeviceHandle(info);
-}
-inline auto KernelArgConvert(const CameraTraceBatch& obj, const Cuda::KernelLaunchInfo& info)
-{
-    return obj.GetDeviceHandle(info);
-}
-
->>>>>>> f5e5dc0a
 }}}     // namespace PacBio::Mongo::Data
 
 #endif // mongo_dataTypes_CameraTraceBatch_H_