--- conflicted
+++ resolved
@@ -226,20 +226,15 @@
 
 std::unique_ptr<DataSourceBase> CreateSource(const PaCalConfig& cfg, size_t numFrames, const std::string& darkCalFileName)
 {
-<<<<<<< HEAD
+    std::unique_ptr<DarkFrame> darkFrame;
+    if (!darkCalFileName.empty())
+    {
+        darkFrame = std::make_unique<DarkFrame>();
+        darkFrame->darkCalFileName = darkCalFileName;
+    }
                                 /*  lanesPerPool  framesPerBlock     laneSize  */
     std::array<size_t, 3> layoutDims =    { 4096,      numFrames,    laneSize };
 
-=======
-    std::unique_ptr<DarkFrame> darkFrame;
-    if (!darkCalFileName.empty())
-    {
-        darkFrame = std::make_unique<DarkFrame>();
-        darkFrame->darkCalFileName = darkCalFileName;
-    }
-    // TODO actually create datasources...
-    //      Should be handled by PTSD-1107
->>>>>>> 2fac0006
     return cfg.source.Visit(
         [&](const SimInputConfig& simConfig)        -> std::unique_ptr<DataSourceBase>
         {
