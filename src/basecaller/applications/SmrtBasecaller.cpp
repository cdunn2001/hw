// Copyright (c) 2020-2021, Pacific Biosciences of California, Inc.
//
// All rights reserved.
//
// THIS SOFTWARE CONSTITUTES AND EMBODIES PACIFIC BIOSCIENCES' CONFIDENTIAL
// AND PROPRIETARY INFORMATION.
//
// Disclosure, redistribution and use of this software is subject to the
// terms and conditions of the applicable written agreement(s) between you
// and Pacific Biosciences, where "you" refers to you or your company or
// organization, as applicable.  Any other disclosure, redistribution or
// use is prohibited.
//
// THIS SOFTWARE IS PROVIDED BY PACIFIC BIOSCIENCES AND ITS CONTRIBUTORS "AS
// IS" AND ANY EXPRESS OR IMPLIED WARRANTIES, INCLUDING, BUT NOT LIMITED TO,
// THE IMPLIED WARRANTIES OF MERCHANTABILITY AND FITNESS FOR A PARTICULAR
// PURPOSE ARE DISCLAIMED. IN NO EVENT SHALL PACIFIC BIOSCIENCES OR ITS
// CONTRIBUTORS BE LIABLE FOR ANY DIRECT, INDIRECT, INCIDENTAL, SPECIAL,
// EXEMPLARY, OR CONSEQUENTIAL DAMAGES (INCLUDING, BUT NOT LIMITED TO,
// PROCUREMENT OF SUBSTITUTE GOODS OR SERVICES; LOSS OF USE, DATA, OR PROFITS;
// OR BUSINESS INTERRUPTION) HOWEVER CAUSED AND ON ANY THEORY OF LIABILITY,
// WHETHER IN CONTRACT, STRICT LIABILITY, OR TORT (INCLUDING NEGLIGENCE OR
// OTHERWISE) ARISING IN ANY WAY OUT OF THE USE OF THIS SOFTWARE, EVEN IF
// ADVISED OF THE POSSIBILITY OF SUCH DAMAGE.

#include <appModules/Basecaller.h>
#include <appModules/BazWriterBody.h>
#include <appModules/BlockRepacker.h>
#include <appModules/PrelimHQFilter.h>
#include <appModules/TrivialRepacker.h>
#include <appModules/TraceFileDataSource.h>
#include <appModules/TraceSaver.h>
#include <basecaller/traceAnalysis/AnalysisProfiler.h>
#include <dataTypes/configs/SmrtBasecallerConfig.h>
#include <dataTypes/configs/MovieConfig.h>
#include <common/MongoConstants.h>
#include <common/cuda/memory/ManagedAllocations.h>
#include <common/graphs/GraphManager.h>
#include <common/graphs/GraphNodeBody.h>
#include <common/graphs/GraphNode.h>

#include <pacbio/PBException.h>
#include <pacbio/configuration/MergeConfigs.h>
#include <pacbio/datasource/DataSourceBase.h>
#include <pacbio/datasource/DataSourceRunner.h>
#include <pacbio/datasource/PacketLayout.h>
#include <pacbio/datasource/SensorPacket.h>
#include <pacbio/datasource/SensorPacketsChunk.h>
#include <pacbio/ipc/JSON.h>
#include <pacbio/logging/Logger.h>
#include <pacbio/POSIX.h>
#include <pacbio/process/OptionParser.h>
#include <pacbio/process/ProcessBase.h>
#include <pacbio/sensor/SparseROI.h>
#include <pacbio/text/String.h>
#define USE_WXIPCDATASOURCE
#ifdef USE_WXIPCDATASOURCE
#include <acquisition/wxipcdatasource/WXIPCDataSource.h>
#include <pacbio/datasource/SharedMemoryAllocator.h>
#else
#include <acquisition/datasource/WXDataSource.h>
#endif

#include <git-rev.h>

using namespace PacBio::Cuda::Memory;
using namespace PacBio::Graphs;
using namespace PacBio::Mongo;
using namespace PacBio::Mongo::Data;
using namespace PacBio::Acquisition::DataSource;
using namespace PacBio::Sensor;

using namespace PacBio::Application;
using namespace PacBio::Configuration;
using namespace PacBio::DataSource;
using namespace PacBio::Process;
using namespace PacBio::Primary;
using namespace PacBio::TraceFile;

////////////
// vvvv TODO This could be cleaned up.

// Need a global to support CtrlC handling
std::atomic<bool> globalHalt{false};


// ^^^^
///////

class SmrtBasecaller : public ThreadedProcessBase
{
public:
    SmrtBasecaller(const SmrtBasecallerConfig& config)
        : config_(config)
    {}

    ~SmrtBasecaller()
    {
        Abort();
        Join();
    }


    void HandleProcessArguments(const std::vector <std::string>& args)
    {
        if (args.size() > 0)
        {
            throw PBException("Positional arguments not supported");
        }
    }

    void HandleProcessOptions(const Values& options)
    {
        ThreadedProcessBase::HandleProcessOptions(options);

        frames_ = options.get("maxFrames");
        // TODO need validation or something, as this is probably a trace file input specific option
        nop_ = options.get("nop");

        if (nop_ == 1)
        {
#ifdef USE_WXIPCDATASOURCE
            throw PBException("--nop=1 must be used with the WX2DataSource and simulatedInputFile=constant/123 to get correct validation pattern.");
#else
            try {
                const auto& wxDataSource = boost::get<WX2SourceConfig>(config_.source.data());
                if (wxDataSource.simulatedInputFile!= "constant/123")
                    throw PBException("Dummy Exception");
            } catch (...) {
                throw PBException("--nop=1 must be used with the WX2DataSource and simulatedInputFile=constant/123 to get correct validation pattern.");
            }
#endif
        }

        // TODO these might need cleanup/moving?  At the least need to be able to set them
        // correctly if not using trace file input
        config_.source.Visit(
            [&](const auto& traceConfig) {
                const std::string& traceFile = traceConfig.traceFile;
                PBLOG_INFO << "Input Target: " << traceFile;
                MetaDataFromTraceFileSource(traceFile);
                GroundTruthFromTraceFileSource(traceFile);
            },
            [&](const WX2SourceConfig& wxConfig) {
                // FIXME An API to load metadata from ICS configuration is not finalized yet.
                // FIXME In the interest of rapid development, we are just loading a precanned metadata snippet.
                // TODO replace this call with the official command line API for loading metadata (JSON) from ICS.
                // for example, LoadMetaDataFromSequelFormat(json value of metadata);
                movieConfig_ = PacBio::Mongo::Data::MockMovieConfig();
            }
        );

        if (options.is_set_by_user("outputbazfile"))
        {
            hasBazFile_ = true;
            outputBazFile_ = options["outputbazfile"];
            PBLOG_INFO << "Output Target: " << outputBazFile_;
        }

        if (options["outputtrcfile"] != "")
        {
            outputTrcFileName_ = options["outputtrcfile"];
        }

        auto devices = PacBio::Cuda::CudaAllGpuDevices();
        if(devices.size() == 0)
        {
            throw PBException("No CUDA devices available on this computer");
        }
        PBLOG_INFO << "Found " << devices.size() << " CUDA devices";
        int idevice = 0;
        for(const auto& d : devices)
        {
            const auto& dd(d.deviceProperties);
            PBLOG_INFO << " CUDA GPU device: " << idevice;
            PBLOG_INFO << "  Device Name:" << dd.name;
            PBLOG_INFO << "  Global memory:" << dd.totalGlobalMem;
            // PBLOG_INFO << "  Constant memory:" << dd.totalConstMem;
            // PBLOG_INFO << "  Warp size:" << dd.warpSize;
            PBLOG_INFO << "  sharedMemPerBlock:" << dd.sharedMemPerBlock;
            PBLOG_INFO << "  major/minor:" << dd.major << "/" << dd.minor;
            if (d.errorMessage != "") PBLOG_ERROR << "  Error Message:" << d.errorMessage;
            else PBLOG_INFO << "  No message";
            idevice++;
        }
    }

    void Run()
    {
        SetGlobalAllocationMode(CachingMode::ENABLED, AllocatorMode::CUDA);
        EnableHostCaching(AllocatorMode::MALLOC);

        RunAnalyzer();
        Join();

        // Go ahead and free up all our allocation pools, though we
        // don't strictly need to do this as they can clean up after
        // themselves.  Still, there are currently some outstanding
        // static lifetime issues that can affect *other* allocations
        // that live past the end of main, so for now this is just
        // a way to be explicit and encourage the practice of manually
        // getting rid of any static lifetime allocations before main
        // ends
        DisableAllCaching();
    }

    const SmrtBasecallerConfig& Config() const
    { return config_; }

private:
    void MetaDataFromTraceFileSource(const std::string& traceFileName)
    {
        const TraceFile traceFile(traceFileName);
        const auto& acqParams = traceFile.Scan().AcqParams();
        const auto& chipInfo = traceFile.Scan().ChipInfo();
        const auto& dyeSet = traceFile.Scan().DyeSet();

        movieConfig_.frameRate = acqParams.frameRate;
        movieConfig_.photoelectronSensitivity = acqParams.aduGain;
        movieConfig_.refSnr = chipInfo.analogRefSnr;

        // Analog information
        std::string baseMap;
        std::vector<float> relativeAmpl;
        std::vector<float> excessNoiseCV;
        std::vector<float> interPulseDistance;
        std::vector<float> pulseWidth;
        std::vector<float> ipd2SlowStepRatio;
        std::vector<float> pw2SlowStepRatio;

        const constexpr size_t traceNumAnalogs = TraceFile::DefaultNumAnalogs;
        static_assert (traceNumAnalogs == numAnalogs, "Trace file does not have 4 analogs!");

        baseMap = dyeSet.baseMap;
        relativeAmpl = dyeSet.relativeAmp;
        excessNoiseCV = dyeSet.excessNoiseCV;
        interPulseDistance = dyeSet.ipdMean;
        pulseWidth = dyeSet.pulseWidthMean;
        ipd2SlowStepRatio = dyeSet.ipd2SlowStepRatio;
        pw2SlowStepRatio = dyeSet.pw2SlowStepRatio;

        // Check relative amplitude is sorted decreasing.
        if (!std::is_sorted(relativeAmpl.rbegin(), relativeAmpl.rend()))
        {
            throw PBException("Analogs in trace file not sorted by decreasing relative amplitude!");
        }

        for (size_t i = 0; i < numAnalogs; i++)
        {
            auto& analog = movieConfig_.analogs[i];
            analog.baseLabel = baseMap[i];
            analog.relAmplitude = relativeAmpl[i];
            analog.excessNoiseCV = excessNoiseCV[i];
            analog.interPulseDistance = interPulseDistance[i];
            analog.pulseWidth = pulseWidth[i];
            analog.ipd2SlowStepRatio = ipd2SlowStepRatio[i];
            analog.pw2SlowStepRatio = pw2SlowStepRatio[i];
        }
    }

    void GroundTruthFromTraceFileSource(const std::string& traceFileName)
    {
        auto setBlMeanAndCovar = [](const std::string& traceFileName,
                                    float& blMean,
                                    float& blCovar,
                                    const std::string& exceptMsg)
        {
            const TraceFile traceFile{traceFileName};
            if (traceFile.IsSimulated())
            {
                const auto groundTruth = traceFile.GroundTruth();
                blMean = groundTruth.stateMean[0][0];
                blCovar = groundTruth.stateCovariance[0][0];
            } else
            {
                throw PBException(exceptMsg);
            }
        };

        if (config_.algorithm.modelEstimationMode == BasecallerAlgorithmConfig::ModelEstimationMode::FixedEstimations)
        {
            setBlMeanAndCovar(traceFileName,
                              config_.algorithm.staticDetModelConfig.baselineMean,
                              config_.algorithm.staticDetModelConfig.baselineVariance,
                              "Requested static pipeline analysis but input trace file is not simulated!");
        }
        else if (config_.algorithm.dmeConfig.Method == BasecallerDmeConfig::MethodName::Fixed &&
                 config_.algorithm.dmeConfig.SimModel.useSimulatedBaselineParams == true)
        {
            setBlMeanAndCovar(traceFileName,
                              config_.algorithm.dmeConfig.SimModel.baselineMean,
                              config_.algorithm.dmeConfig.SimModel.baselineVar,
                              "Requested fixed DME with baseline params but input trace file is not simulated!");
        }
    }

    /// In the interim of SequelOnKestrel, we may use metadata that was structured for Spider in JSON format.
    /// This helper function loads that JSON in to the internal data format.
    /// TODO: using this as a starting point, support Kestrel runmeta data.
    void LoadMetaDataFromSequelFormat(const Json::Value& metadata)
    {
        movieConfig_.frameRate = metadata["expectedFrameRate"].asFloat();
        movieConfig_.photoelectronSensitivity = metadata["photoelectronSensitivity"].asFloat();
        movieConfig_.refSnr = metadata["refDwsSnr"].asFloat();

        auto baseMap = metadata["baseMap"].asString();

        for (unsigned int i = 0; i < numAnalogs; i++)
        {
            const auto& analogJson = metadata["analogs"][i];
            auto& analog = movieConfig_.analogs[i];

            analog.baseLabel = analogJson["base"].asString()[0];
            analog.relAmplitude = analogJson["relativeAmplitude"].asFloat();
            analog.excessNoiseCV = analogJson["intraPulseXsnCV"].asFloat();
            analog.interPulseDistance = analogJson["ipdMeanSeconds"].asFloat();
            analog.pulseWidth = analogJson["pulseWidthMeanSeconds"].asFloat();
            analog.ipd2SlowStepRatio = 0.15;
            analog.pw2SlowStepRatio = 0.15;

            if (analog.baseLabel != baseMap[i])
            {
                throw PBException("basemap in wrong order to analogs array");
            }
        }
    }

    // TODO fix this up. It is too specialized for WX2 or TraceFile datasources.
    std::unique_ptr<DataSourceRunner> CreateSource()
    {

        std::array<size_t, 3> layoutDims;
        layoutDims[0] = config_.layout.lanesPerPool;
        layoutDims[1] = config_.layout.framesPerChunk;
        layoutDims[2] = config_.layout.zmwsPerLane;

        PacketLayout layout(PacketLayout::BLOCK_LAYOUT_DENSE,
                            PacketLayout::INT16,
                            layoutDims);

#if 0 // def USE_WXIPCDATASOURCE
        // TODO. Use curl localhost:23602/shared_memory/0
        //  baseAddress, key, numaNodes, segsz
        PacBio::DataSource::SharedMemoryAllocator::SharedMemoryAllocatorConfig memConfig;
        memConfig.baseAddress = 17'179'869'184;
        memConfig.size = 25'769'803'776;
        memConfig.numaBinding = 1;
        memConfig.removeSharedSegmentsOnDestruction = false;
        auto allo = std::make_unique<PacBio::DataSource::SharedMemoryAllocator>(memConfig);
#else
        const auto mode = AllocatorMode::SHARED_MEMORY;
        auto allo = CreateAllocator(mode, AllocationMarker(config_.source.GetEnum().toString()));
#endif
        DataSourceBase::Configuration datasourceConfig(layout, std::move(allo));
        datasourceConfig.numFrames = frames_;

        auto dataSource = config_.source.Visit(
            [&](const TraceReanalysis& config) -> std::unique_ptr<DataSourceBase>
            {
                return std::make_unique<TraceFileDataSource>(std::move(datasourceConfig), config);
            },
            [&](const TraceReplication& config) -> std::unique_ptr<DataSourceBase>
            {
                return std::make_unique<TraceFileDataSource>(std::move(datasourceConfig), config);
            },
            [&](const WX2SourceConfig& wx2SourceConfig) -> std::unique_ptr<DataSourceBase>
            {
#ifdef USE_WXIPCDATASOURCE
                WXIPCDataSourceConfig wxconfig;
                wxconfig.dataPath = DataPath_t(wx2SourceConfig.dataPath);
                if ( wxconfig.dataPath == DataPath_t::SimGen || wxconfig.dataPath == DataPath_t::SimLoop)
                {
                    throw PBException("wxconfig.simconfig needs to be set, not implemented yet.");
                }
                wxconfig.sleepDebug = wx2SourceConfig.sleepDebug;
                wxconfig.simulatedFrameRate = wx2SourceConfig.simulatedFrameRate;
                wxconfig.simulatedInputFile = wx2SourceConfig.simulatedInputFile;
                wxconfig.maxPopLoops = wx2SourceConfig.maxPopLoops;
                wxconfig.tilePoolFactor = wx2SourceConfig.tilePoolFactor;
                wxconfig.chipLayoutName = "Spider_1p0_NTO"; // FIXME this needs to be a command line parameter supplied by ICS.
                wxconfig.layoutDims[0] = wx2SourceConfig.wxlayout.lanesPerPacket;
                wxconfig.layoutDims[1] = wx2SourceConfig.wxlayout.framesPerPacket;
                wxconfig.layoutDims[2] = wx2SourceConfig.wxlayout.zmwsPerLane;
                wxconfig.verbosity = 100;
                return std::make_unique<WXIPCDataSource>(std::move(datasourceConfig), wxconfig);
#else
                // TODO this glue code is messy. It is gluing untyped strings to the strongly typed
                // enums of WX2, but this was on purpose to avoid entangling the config with configs from WX2.
                // I am not sure what the best next step is.  This is getting me going, so I am
                // going to leave it. MTL
                WXDataSourceConfig wxconfig;
                wxconfig.dataPath = DataPath_t(wx2SourceConfig.dataPath);
                wxconfig.platform = Platform(wx2SourceConfig.platform);
                wxconfig.sleepDebug = wx2SourceConfig.sleepDebug;
                wxconfig.simulatedFrameRate = wx2SourceConfig.simulatedFrameRate;
                wxconfig.simulatedInputFile = wx2SourceConfig.simulatedInputFile;
                wxconfig.maxPopLoops = wx2SourceConfig.maxPopLoops;
                wxconfig.tilePoolFactor = wx2SourceConfig.tilePoolFactor;
                wxconfig.chipLayoutName = "Spider_1p0_NTO"; // FIXME this needs to be a command line parameter supplied by ICS.
                wxconfig.layoutDims[0] = wx2SourceConfig.wxlayout.lanesPerPacket;
                wxconfig.layoutDims[1] = wx2SourceConfig.wxlayout.framesPerPacket;
                wxconfig.layoutDims[2] = wx2SourceConfig.wxlayout.zmwsPerLane;
                return std::make_unique<WXDataSource>(std::move(datasourceConfig), wxconfig);
#endif                
            }
        );
        return std::make_unique<DataSourceRunner>(std::move(dataSource));
    }

    std::unique_ptr<RepackerBody>
    CreateRepacker(const std::map<uint32_t, PacketLayout>& inputLayouts, size_t numZmw) const
    {
        BatchDimensions requiredDims;
        requiredDims.lanesPerBatch = config_.layout.lanesPerPool;
        requiredDims.framesPerBatch = config_.layout.framesPerChunk;
        requiredDims.laneWidth = config_.layout.zmwsPerLane;

        if (inputLayouts.empty())
            throw PBException("Received empty layout map!");

        const auto& layout1 = inputLayouts.begin()->second;
        const auto encoding = layout1.Encoding();
        const auto type = layout1.Type();
        const auto numFrames = layout1.NumFrames();
        const auto blockWidth = layout1.BlockWidth();
        bool sameBlockWidth = true;
        for (const auto& kv : inputLayouts)
        {
            const auto& layout = kv.second;
            if (layout.Encoding() != encoding)
                throw PBException("Inconsistent packet encodings");
            if (layout.Type() != type)
                throw PBException("Inconsistent packet types");
            if (layout.BlockWidth() % 32 != 0)
                throw PBException("Found packet with unsupported block width");
            if (layout.NumFrames() != numFrames)
                throw PBException("Found packets with different frame counts");
            if (layout.BlockWidth() != blockWidth)
                sameBlockWidth = false;
        }

        if (type == PacketLayout::FRAME_LAYOUT)
        {
            throw PBException("Frame Layouts not supported");
        }

        // check if the trivial repacker is a good fit first, as it's always preferred
        {
            bool trivial = true;
            if (numFrames != requiredDims.framesPerBatch) trivial = false;
            if (blockWidth != laneSize || !sameBlockWidth) trivial = false;

            // "sparse" reanalysis gets a free pass for this particular check.
            // "dense" setups need to be "close enough
            //
            // Note: This process could definitely use some tuning.  Just putting
            //       something here for now, we can revisit when we actually start
            //       having a surprising/undesirable decision made.
            if (type == PacketLayout::BLOCK_LAYOUT_DENSE)
            {
                double score = 0.0f;
                for (const auto& kv : inputLayouts)
                {
                    const auto& layout = kv.second;
                    const uint32_t b1 = layout.NumBlocks();
                    const uint32_t b2 = requiredDims.lanesPerBatch;
                    const uint32_t dist = std::max(b1,b2) - std::min(b1,b2);
                    const auto frac = static_cast<double>(dist) / b2;
                    if (frac < .1) score += 1;
                    else if (frac < .7) score += .5;
                    else score -= 1;
                }
                score /= inputLayouts.size();
                if (score < .9) trivial = false;
            }

            if (trivial)
            {
                PBLOG_INFO << "Instantiating TrivialRepacker";
                return std::make_unique<TrivialRepackerBody>(inputLayouts);
            }
        }

        // Now check if the BlockRepacker is a valid fit
        {
            bool valid = true;
            if (requiredDims.framesPerBatch % numFrames != 0) valid = false;
            if (valid)
            {
                PBLOG_INFO << "Instantiating BlockRepacker";
                const size_t numThreads = 6;
                return std::make_unique<BlockRepacker>(inputLayouts, requiredDims, numZmw, numThreads);
            }
        }

        throw PBException("No repacker exists that can handle the provided PacketLayouts");
    }


    std::unique_ptr <LeafBody<const TraceBatchVariant>> CreateTraceSaver(const DataSourceRunner& dataSource,
                                                                         const std::map<uint32_t, Data::BatchDimensions>& poolDims)
    {
        if (outputTrcFileName_ != "")
        {
            auto sourceLaneOffsets = dataSource.SelectedLanesWithinROI(config_.traceSaver.roi);
            const auto sampleLayout = dataSource.PacketLayouts().begin()->second;
            const auto sourceLaneWidth = sampleLayout.BlockWidth();

            if (!(sourceLaneWidth % laneSize == 0
                  || laneSize % sourceLaneWidth == 0))
            {
                throw PBException("Cannot handle incoming sensor lane width of " + std::to_string(sourceLaneWidth) + ". "
                                  "It is neither a multiple nor a even divisor of the analysis lane width of "
                                  + std::to_string(laneSize));
            }

            std::vector<uint32_t> fullBatchIds;
            fullBatchIds.reserve(dataSource.NumZmw());
            for (const auto& kv : poolDims)
            {
                fullBatchIds.insert(fullBatchIds.end(), kv.second.ZmwsPerBatch(), kv.first);
            }
            assert(fullBatchIds.size() == dataSource.NumZmw());

            // conversion of source lanes (DataSource) into destination lanes (For the TraceFile).
            // The lane widths may be different.  Depending on the incoming lane width, the
            // resulting ROI may have more ZMW, as selecting one ZMW from a lane gives you the
            // entire 64 ZMW lane.
            std::set<DataSourceBase::LaneIndex> destLaneSeen;
            {
                // curate the features of the ROI ZMWs
                for(const auto laneOffset : sourceLaneOffsets)
                {
                    const uint64_t zmwIndex = laneOffset * sourceLaneWidth;
                    for (size_t i = zmwIndex; i < zmwIndex + sourceLaneWidth; i += laneSize)
                    {
                        destLaneSeen.insert(i / laneSize);
                    }
                }
            }

            const auto requestedZmw = sourceLaneOffsets.size() * sourceLaneWidth;
            const auto actualZmw = destLaneSeen.size() * laneSize;
            if (actualZmw < requestedZmw)
                throw PBException("Error handling the trace roi lane selection");
            else if (actualZmw > requestedZmw)
            {
<<<<<<< HEAD
                PBLOG_WARN << "The lane calculations are not as predicted: lanes:" << destLanes.size()
                    << " numZmws/laneSize:" << numZmws/laneSize;
=======
                PBLOG_WARN << "Saving " << actualZmw << " ZMW when only " << requestedZmw << " were requested.";
>>>>>>> c6b7ecb2
                PBLOG_WARN << "This can happen if the ROI is modulo hardware tile sizes but not modulo lane sizes";
            }

            std::vector<DataSourceBase::LaneIndex> destLanes(destLaneSeen.begin(), destLaneSeen.end());
            DataSourceBase::LaneSelector selection(std::move(destLanes));

            const auto& fullHoleIds = dataSource.UnitCellIds();
            const auto& fullProperties = dataSource.GetUnitCellProperties();

            std::vector<uint32_t> holeNumbers(actualZmw);
            std::vector<DataSourceBase::UnitCellProperties> properties(actualZmw);
            std::vector<uint32_t> batchIds(actualZmw);

            size_t idx = 0;
            for (const auto& lane : selection)
            {
                size_t currZmw = lane*laneSize;
                for (size_t i = 0; i < laneSize; ++i)
                {
                    holeNumbers[idx] = fullHoleIds[currZmw];
                    properties[idx] = fullProperties[currZmw];
                    batchIds[idx] = fullBatchIds[currZmw];

                    currZmw++;
                    idx++;
                    assert(idx < actualZmw);
                }
            }
            assert(idx == actualZmw);

            auto dataType = TraceDataType::INT16;
            if (config_.traceSaver.outFormat == TraceSaverConfig::OutFormat::UINT8)
            {
                dataType = TraceDataType::UINT8;
            } else if (config_.traceSaver.outFormat == TraceSaverConfig::OutFormat::Natural)
            {
                if (dataSource.PacketLayouts().begin()->second.Encoding() == PacketLayout::UINT8)
                {
                    dataType = TraceDataType::UINT8;
                }
            }

            return std::make_unique<TraceSaverBody>(outputTrcFileName_,
                                                    dataSource.NumFrames(),
                                                    std::move(selection),
                                                    dataType,
                                                    holeNumbers,
                                                    properties,
                                                    batchIds,
                                                    movieConfig_);
        }
        else
        {
            return std::make_unique<NoopTraceSaverBody>();
        }
    }

    std::unique_ptr <TransformBody<const TraceBatchVariant, BatchResult>>
    CreateBasecaller(const std::map<uint32_t, Data::BatchDimensions>& poolDims) const
    {
        return std::make_unique<BasecallerBody>(poolDims,
                                                config_.algorithm,
                                                movieConfig_,
                                                config_.system);
    }

    std::unique_ptr<MultiTransformBody<BatchResult, std::unique_ptr<PacBio::BazIO::BazBuffer>>>
    CreatePrelimHQFilter(size_t numZmw, const std::map<uint32_t, Data::BatchDimensions>& poolDims)
    {
        return std::make_unique<PrelimHQFilterBody>(numZmw, poolDims, config_);
    }

    std::unique_ptr <LeafBody<std::unique_ptr<PacBio::BazIO::BazBuffer>>>
    CreateBazSaver(const DataSourceRunner& source, const std::map<uint32_t, Data::BatchDimensions>& poolDims)
    {
        if (hasBazFile_)
        {
            auto features1 = source.GetUnitCellProperties();
            std::vector<uint32_t> features2;
            transform(features1.begin(), features1.end(), back_inserter(features2), [](DataSourceBase::UnitCellProperties x){return x.flags;});

            return std::make_unique<BazWriterBody>(outputBazFile_,
                                                   source.NumFrames(),
                                                   source.UnitCellIds(),
                                                   features2,
                                                   poolDims,
                                                   config_,
                                                   movieConfig_);
        } else
        {
            return std::make_unique<NoopBazWriterBody>();

        }
    }

    void RunAnalyzer()
    {
        // Names for the various graph stages
        SMART_ENUM(GraphProfiler, REPACKER, SAVE_TRACE, ANALYSIS, PRE_HQ, BAZWRITER);

        auto source = CreateSource();
        // TODO: This is ugly, modifying the movieConfig after it was ostensibly already
        //       initialized. This is expected to be cleaned up in the near-term, and this
        //       config will to be re-worked.  The tentative plan is to have the whole thing
        //       generated by the DataSource, though I'd not call that set in stone yet.
        movieConfig_.encoding = source->PacketLayouts().begin()->second.Encoding();
        movieConfig_.pedestal = source->Pedestal();

        PBLOG_INFO << "Number of analysis zmwLanes = " << source->NumZmw() / laneSize;
        PBLOG_INFO << "Number of analysis chunks = " << source->NumFrames() /
                                                        config_.layout.framesPerChunk;

        try
        {
            // this try block is to catch problems before `source` is destroyed. The destruction of WXDataSource is expensive
            // and not reliable. So better to catch and report exceptions here before they percolate to the top of the call stack...

            auto repacker = CreateRepacker(source->PacketLayouts(), source->NumZmw());
            auto poolDims = repacker->BatchLayouts();

            GraphManager<GraphProfiler> graph(config_.system.numWorkerThreads);
            auto* inputNode = graph.AddNode(std::move(repacker), GraphProfiler::REPACKER);
            inputNode->AddNode(CreateTraceSaver(*source, poolDims), GraphProfiler::SAVE_TRACE);
            if (nop_ != 2)
            {
                auto* analyzer = inputNode->AddNode(CreateBasecaller(poolDims), GraphProfiler::ANALYSIS);
                auto* preHQ = analyzer->AddNode(CreatePrelimHQFilter(source->NumZmw(), poolDims), GraphProfiler::PRE_HQ);
                preHQ->AddNode(CreateBazSaver(*source, poolDims), GraphProfiler::BAZWRITER);
            }

            size_t numChunksAnalyzed = 0;
            PacBio::Dev::QuietAutoTimer timer(0);

            const double chunkDurationMS = config_.layout.framesPerChunk
                                        / movieConfig_.frameRate
                                        * 1e3;

            uint64_t nopSuccesses = 0;
            uint64_t framesAnalyzed = 0;
            uint64_t framesSinceBigReports = 0;

            source->Start();
            while (source->IsActive())
            {
                SensorPacketsChunk chunk;
                if (source->PopChunk(chunk, std::chrono::milliseconds{10}))
                {
                    PBLOG_INFO << "Analyzing chunk frames = ["
                        + std::to_string(chunk.StartFrame()) + ","
                        + std::to_string(chunk.StopFrame()) + ")";
                    if (nop_ == 1)
                    {
                        int16_t expectedPixel = 123;
                        for(const auto& batch : chunk)
                        {
                            for(int iblock = 0; iblock < 1; iblock ++)
                            {
                                int16_t actualPixel = batch.BlockData(iblock).Data()[0];
                                if (expectedPixel != actualPixel)
                                {
                                    PBLOG_ERROR << "Mismatched pixels, expected:" <<
                                        expectedPixel << " != actual:" << actualPixel <<
                                        " at " << batch.ToString();
                                }
                                else
                                {
                                    nopSuccesses++;
                                }
                            }
                        }
                    }
                    else
                    {
                        PacBio::Dev::QuietAutoTimer t;
                        for (auto& batch : chunk)
                            inputNode->ProcessInput(std::move(batch));
                        const auto& reports = graph.SynchronizeAndReport(chunkDurationMS);

                        std::stringstream ss;
                        ss << "Chunk finished: Duty Cycle%, Avg Occupancy:\n";

                        for (auto& report: reports)
                        {
                            if (!report.realtime)
                            {
                                PBLOG_WARN << report.stage.toString()
                                        << " is currently slower than budgeted:  Duty Cycle%, Duration MS, Idle %, Occupancy -- "
                                        << report.dutyCycle * 100 << "%, "
                                        << report.avgDuration << "ms, "
                                        << report.idlePercent << "%, "
                                        << report.avgOccupancy;
                            }
                            ss << "\t\t" << report.stage.toString() << ": "
                            << report.dutyCycle * 100 << "%, "
                            << report.avgOccupancy << "\n";
                        }
                        PacBio::Logging::LogStream(PacBio::Logging::LogLevel::INFO) << ss.str();
                        PBLOG_INFO << t.GetElapsedMilliseconds() / 1000 << " seconds to process chunk";
                    }
                    numChunksAnalyzed++;
                    framesSinceBigReports += config_.layout.framesPerChunk;
                    framesAnalyzed += chunk.NumFrames();

                    if (framesSinceBigReports >= config_.monitoringReportInterval)
                    {
                        PacBio::Cuda::Memory::ReportAllMemoryStats();
                        Basecaller::AnalysisProfiler::IntermediateReport();
                        if (config_.system.analyzerHardware != Basecaller::ComputeDevices::Host)
                            Basecaller::IOProfiler::IntermediateReport();
                        framesSinceBigReports = 0;
                    }
                }

                if (this->ExitRequested())
                {
                    source->RequestExit();
                    break;
                }
            }
            inputNode->FlushNode();

            PBLOG_INFO << "All chunks analyzed.";
            PBLOG_INFO << "Total frames analyzed = " << framesAnalyzed
                    << " out of " << source->NumFrames() << " requested from source. ("
                    << (source->NumFrames() ? (100.0 * framesAnalyzed / source->NumFrames()) : -1) << "%)";
            if (nop_ == 1)
            {
                PBLOG_INFO << "NOP pixel comparison successes = " << nopSuccesses;
            }
            timer.SetCount(numChunksAnalyzed);
            double chunkAnalyzeRate = timer.GetRate();
            PBLOG_INFO << "Analyzed " << numChunksAnalyzed
                    << " chunks at " << chunkAnalyzeRate << " chunks/sec"
                    << " (" << (source->NumZmw() * chunkAnalyzeRate)
                    << " zmws/sec)";
        }
        catch(const std::exception& ex)
        {
            PBLOG_ERROR << "Exception caught during graphmanager setup:" << ex.what();
            throw;
        }
    }

private:
    // Configuration objects
    SmrtBasecallerConfig config_;
    MovieConfig movieConfig_;

    std::string outputBazFile_;
    bool hasBazFile_ = false;
    size_t frames_ = 0;
    int nop_ = 0; ///< 0 = normal. 1 = don't process any SensorPackets at all. 2 =dont instantiate the basecaller, but allow repacker and tracesaver
    std::string outputTrcFileName_;
    std::unique_ptr<TraceFile> outputTrcFile_;
};

int main(int argc, char* argv[])
{
    try
    {
        std::ostringstream cliArgs;
        for (int i = 0; i < argc; ++i)
        {
            cliArgs << argv[i] << " ";
        }
        PBLOG_INFO << cliArgs.str();

        auto parser = ProcessBase::OptionParserFactory();
        std::stringstream ss;
        ss << "Prototype to demonstrate mongo basecaller"
           << "\n git branch: " << cmakeGitBranch()
           << "\n git hash: " << cmakeGitHash()
           << "\n git commit date: " << cmakeGitCommitDate();
        parser.description(ss.str());

        const std::string version = "0.1";
        parser.version(version);

        parser.epilog("");

        parser.add_option("--config").action_append().help("Loads JSON configuration file, JSON string or Boost ptree value");
        parser.add_option("--showconfig").action_store_true().help("Shows the entire configuration namespace and exits (before validation)");
        parser.add_option("--validateconfig").action_store_true().help("Validates the supplied configuration settings and exits.");

        parser.add_option("--outputbazfile").set_default("").help("BAZ output file");
        parser.add_option("--outputtrcfile").help("Trace file output file (trc.h5). Optional");
        parser.add_option("--numWorkerThreads").type_int().set_default(0).help("Number of compute threads to use.  ");
        parser.add_option("--maxFrames").type_int().set_default(0).help("Specifies maximum number of frames to run. 0 means unlimited");

        auto group1 = OptionGroup(parser, "Developer options",
                                  "For use by developers only");
        group1.add_option("--nop").type_int().set_default(0).help("Ways of making the analyzer do less");
        parser.add_option_group(group1);

        auto options = parser.parse_args(argc, (const char* const*) argv);
        auto unusedArgs = parser.args();
        if (unusedArgs.size() > 0)
        {
            throw PBException("There were unrecognized arguments on the command line: " 
                + PacBio::Text::String::Join(unusedArgs.begin(), unusedArgs.end(), ' ')
                + ". Did you forget '--' before an option?");
        }

        ThreadedProcessBase::HandleGlobalOptions(options);

        Json::Value json = MergeConfigs(options.all("config"));
        PBLOG_DEBUG << json; // this does NOT work with --showconfig
        SmrtBasecallerConfig configs(json);
        if (options.get("showconfig"))
        {
            std::cout << configs.Serialize() << std::endl;
            return 0;
        }

        auto validation = configs.Validate();
        if (validation.ErrorCount() > 0)
        {
            validation.PrintErrors();
            throw PBException("Json validation failed");
        }
        if (options.get("validateconfig"))
        {
            return 0;
        }

        PBLOG_INFO << "Version " << version;
        PBLOG_INFO << "git branch: " << cmakeGitBranch();
        PBLOG_INFO << "git commit hash: " << cmakeGitHash();
        PBLOG_INFO << "git commit date: " << cmakeGitCommitDate();

        if (options.is_set_by_user("numWorkerThreads"))
        {
            configs.system.numWorkerThreads = options.get("numWorkerThreads");
        }

        auto bc = std::make_unique<SmrtBasecaller>(configs);
        bc->HandleProcessArguments(parser.args());

        {
            PacBio::Logging::LogStream ls;
            ls << configs.Serialize();
        }

        bc->HandleProcessOptions(options);


        bc->Run();

    } catch (std::exception& ex) {
        PBLOG_ERROR << "Exception caught: " << ex.what();
        return 1;
    }

    return 0;
}<|MERGE_RESOLUTION|>--- conflicted
+++ resolved
@@ -545,12 +545,7 @@
                 throw PBException("Error handling the trace roi lane selection");
             else if (actualZmw > requestedZmw)
             {
-<<<<<<< HEAD
-                PBLOG_WARN << "The lane calculations are not as predicted: lanes:" << destLanes.size()
-                    << " numZmws/laneSize:" << numZmws/laneSize;
-=======
                 PBLOG_WARN << "Saving " << actualZmw << " ZMW when only " << requestedZmw << " were requested.";
->>>>>>> c6b7ecb2
                 PBLOG_WARN << "This can happen if the ROI is modulo hardware tile sizes but not modulo lane sizes";
             }
 
