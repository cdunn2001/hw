--- conflicted
+++ resolved
@@ -476,12 +476,8 @@
         , upper1(marker, numLanes, val)
         , upper2(marker, numLanes, val)
         , numLanes_(numLanes)
-<<<<<<< HEAD
-        , latent(numLanes, 0.0f)
-       , circularBuffers(numLanes, val)
-=======
         , latent(marker, numLanes, 0.0f)
->>>>>>> f5e5dc0a
+        , circularBuffers(marker, numLanes, val)
     {}
 
     // TODO should probably rename or remove.  Computes a naive baseline, but does
